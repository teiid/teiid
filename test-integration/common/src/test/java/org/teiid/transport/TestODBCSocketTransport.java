--- conflicted
+++ resolved
@@ -128,13 +128,8 @@
 			config.setSSLConfiguration(sslConfig);
 			addr = new InetSocketAddress(0);
 			config.setBindAddress(addr.getHostName());
-<<<<<<< HEAD
-			config.setPortNumber(0);
+			config.setPortNumber(addr.getPort());
 			odbcTransport = new ODBCSocketListener(addr, config, Mockito.mock(ClientServiceRegistryImpl.class), BufferManagerFactory.getStandaloneBufferManager(), 100000, Mockito.mock(ILogon.class));
-=======
-			config.setPortNumber(addr.getPort());
-			odbcTransport = new ODBCSocketListener(config, BufferManagerFactory.getStandaloneBufferManager(), 0, 100000, Mockito.mock(ILogon.class));
->>>>>>> 1bad1c92
 			odbcTransport.setMaxBufferSize(1000); //set to a small size to ensure buffering over the limit works
 			FakeServer server = new FakeServer();
 			server.setUseCallingThread(false);
