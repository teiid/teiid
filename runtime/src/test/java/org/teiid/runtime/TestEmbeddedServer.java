--- conflicted
+++ resolved
@@ -1514,7 +1514,6 @@
 		fail();
 	}
 	
-<<<<<<< HEAD
 	@Test public void testSemanticVersioning() throws Exception {
 		EmbeddedConfiguration ec = new EmbeddedConfiguration();
 		es.start(ec);
@@ -1644,7 +1643,8 @@
 
 	private String createVDB(String name) {
 		return "<vdb name=\""+ name +"\"><connection-type>ANY</connection-type><model name=\"x\" type=\"VIRTUAL\"><metadata type=\"ddl\">create view v as select 1</metadata></model></vdb>";
-=======
+	}
+	
 	@Test public void testVirtualFunctions() throws Exception {
 		EmbeddedConfiguration ec = new EmbeddedConfiguration();
 		es.start(ec);
@@ -1665,7 +1665,6 @@
 		rs = s.getResultSet();
 		rs.next();
 		assertEquals(42, rs.getInt(1));
->>>>>>> 3c9b82c8
 	}
 
 }