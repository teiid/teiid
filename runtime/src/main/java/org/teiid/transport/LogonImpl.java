/*
 * JBoss, Home of Professional Open Source.
 * See the COPYRIGHT.txt file distributed with this work for information
 * regarding copyright ownership.  Some portions may be licensed
 * to Red Hat, Inc. under one or more contributor license agreements.
 * 
 * This library is free software; you can redistribute it and/or
 * modify it under the terms of the GNU Lesser General Public
 * License as published by the Free Software Foundation; either
 * version 2.1 of the License, or (at your option) any later version.
 * 
 * This library is distributed in the hope that it will be useful,
 * but WITHOUT ANY WARRANTY; without even the implied warranty of
 * MERCHANTABILITY or FITNESS FOR A PARTICULAR PURPOSE.  See the GNU
 * Lesser General Public License for more details.
 * 
 * You should have received a copy of the GNU Lesser General Public
 * License along with this library; if not, write to the Free Software
 * Foundation, Inc., 51 Franklin Street, Fifth Floor, Boston, MA
 * 02110-1301 USA.
 */

package org.teiid.transport;

import java.security.PrivilegedAction;
import java.util.Collection;
import java.util.Properties;

import javax.security.auth.Subject;
import javax.security.auth.login.LoginContext;
import javax.security.auth.login.LoginException;

import org.ietf.jgss.GSSContext;
import org.ietf.jgss.GSSCredential;
import org.ietf.jgss.GSSException;
import org.ietf.jgss.GSSManager;
import org.teiid.adminapi.impl.SessionMetadata;
import org.teiid.client.security.ILogon;
import org.teiid.client.security.InvalidSessionException;
import org.teiid.client.security.LogonException;
import org.teiid.client.security.LogonResult;
import org.teiid.client.security.SessionToken;
import org.teiid.client.util.ResultsFuture;
import org.teiid.core.CoreConstants;
import org.teiid.core.TeiidComponentException;
import org.teiid.dqp.internal.process.DQPWorkContext;
import org.teiid.dqp.service.SessionService;
import org.teiid.dqp.service.SessionServiceException;
import org.teiid.logging.LogConstants;
import org.teiid.logging.LogManager;
import org.teiid.net.CommunicationException;
import org.teiid.net.TeiidURL;
import org.teiid.net.socket.AuthenticationType;
import org.teiid.runtime.RuntimePlugin;
import org.teiid.security.Credentials;


public class LogonImpl implements ILogon {
	
	private SessionService service;
	private String clusterName;

	public LogonImpl(SessionService service, String clusterName) {
		this.service = service;
		this.clusterName = clusterName;
	}

	public LogonResult logon(Properties connProps) throws LogonException, TeiidComponentException, CommunicationException {
<<<<<<< HEAD
		if (!AuthenticationType.CLEARTEXT.equals(service.getAuthenticationType())) {
=======
		if (this.service.getGssSecurityDomain() != null && connProps.get(ILogon.KRB5TOKEN) != null) {
			Subject user = this.service.getSubjectInContext(this.service.getGssSecurityDomain());
			if (user == null) {
				throw new LogonException(RuntimePlugin.Util.getString("krb5_user_not_found")); //$NON-NLS-1$
			}
			return logon(connProps, (byte[])connProps.get(ILogon.KRB5TOKEN));
		}
		
		if (!AuthenticationType.CLEARTEXT.equals(service.getAuthType())) {
>>>>>>> 0c39760c
			throw new LogonException(RuntimePlugin.Util.getString("wrong_logon_type_jaas")); //$NON-NLS-1$
		}
		return logon(connProps, null);
	}
	
	
	private LogonResult logon(Properties connProps, byte[] krb5ServiceTicket) throws LogonException {
		DQPWorkContext workContext = DQPWorkContext.getWorkContext();
		String oldSessionId = workContext.getSessionId();
        String applicationName = connProps.getProperty(TeiidURL.CONNECTION.APP_NAME);
        // user may be null if using trustedToken to log on
        String user = connProps.getProperty(TeiidURL.CONNECTION.USER_NAME, CoreConstants.DEFAULT_ANON_USERNAME);
        // password may be null if using trustedToken to log on
        String password = connProps.getProperty(TeiidURL.CONNECTION.PASSWORD);
		Credentials credential = null;
        if (password != null) {
            credential = new Credentials(password.toCharArray());
        }
        
		try {
			SessionMetadata sessionInfo = service.createSession(user,credential, applicationName, connProps, true);
	        updateDQPContext(sessionInfo);
	        if (DQPWorkContext.getWorkContext().getClientAddress() == null) {
				sessionInfo.setEmbedded(true);
	        }
	        if (oldSessionId != null) {
	        	try {
					this.service.closeSession(oldSessionId);
				} catch (InvalidSessionException e) {
				}
	        }
			LogonResult result = new LogonResult(sessionInfo.getSessionToken(), sessionInfo.getVDBName(), sessionInfo.getVDBVersion(), clusterName);
			if (krb5ServiceTicket != null) {
				result.addProperty(ILogon.KRB5TOKEN, krb5ServiceTicket);
			}
			return result;
		} catch (LoginException e) {
			throw new LogonException(e.getMessage());
		} catch (SessionServiceException e) {
			throw new LogonException(e, e.getMessage());
		}
	}
	  
	class GssAction implements PrivilegedAction<GSSResult> {
		byte[] serviceTicket;
		
		public GssAction(byte[] ticket) {
			this.serviceTicket = ticket;
		}
		
		@Override
		public GSSResult run() {
			GSSContext context = null;
			try {
				GSSManager manager = GSSManager.getInstance();
				context = manager.createContext((GSSCredential)null);				
				this.serviceTicket = context.acceptSecContext(this.serviceTicket, 0, this.serviceTicket.length);				
				return new GSSResult(context, serviceTicket);
			} catch (GSSException e) {
				LogManager.logError(LogConstants.CTX_SECURITY, e, "Kerberos context login failed"); //$NON-NLS-1$
			}
			return null;
		}	
	}
	
	class GSSResult {
		GSSContext context;
		byte[] serviceTicket;
		public GSSResult(GSSContext context, byte[] serviceTicket) {
			this.context = context;
			this.serviceTicket = serviceTicket;
		}
	}
	
	@Override
	public LogonResult neogitiateGssLogin(Properties connProps, byte[] serviceTicket, boolean createSession) throws LogonException {
		
<<<<<<< HEAD
		if (!AuthenticationType.KRB5.equals(service.getAuthenticationType())) {
=======
		if (!AuthenticationType.GSS.equals(service.getAuthType())) {
>>>>>>> 0c39760c
			throw new LogonException(RuntimePlugin.Util.getString("wrong_logon_type_krb5")); //$NON-NLS-1$
		}		
		
        String user = connProps.getProperty(TeiidURL.CONNECTION.USER_NAME);
        String password = connProps.getProperty(TeiidURL.CONNECTION.PASSWORD);		
		
		try {
			String securityDomain = service.getGssSecurityDomain();
			if (securityDomain == null) {
				throw new LogonException(RuntimePlugin.Util.getString("no_security_domains")); //$NON-NLS-1$
			}
			// If this KRB5 and using keytab, user and password callback handler never gets called 
			LoginContext ctx = service.createLoginContext(securityDomain, user, password);
			ctx.login();
			Subject subject = ctx.getSubject();
			GSSResult result =  Subject.doAs(subject, new GssAction(serviceTicket));
			if (result == null) {
				throw new LogonException(RuntimePlugin.Util.getString("krb5_login_failed")); //$NON-NLS-1$
			}
			
			if (result.context.isEstablished()) {
				service.associateSubjectInContext(securityDomain, subject);
			}
			
			if (!result.context.isEstablished() || !createSession) {
				LogonResult logonResult = new LogonResult(new SessionToken(0, "temp"), "internal", 0, "internal"); //$NON-NLS-1$ //$NON-NLS-2$ //$NON-NLS-3$
				logonResult.addProperty(ILogon.KRB5TOKEN, result.serviceTicket);
				logonResult.addProperty(ILogon.KRB5_ESTABLISHED, new Boolean(result.context.isEstablished()));
				return logonResult;
			}		
			
			LogManager.logDetail(LogConstants.CTX_SECURITY, "Kerberos context established"); //$NON-NLS-1$
			//connProps.setProperty(TeiidURL.CONNECTION.PASSTHROUGH_AUTHENTICATION, "true"); //$NON-NLS-1$
			return logon(connProps, result.serviceTicket);
		} catch (LoginException e) {
			throw new LogonException(e, RuntimePlugin.Util.getString("krb5_login_failed")); //$NON-NLS-1$
		} 
	}
	
	private String updateDQPContext(SessionMetadata s) {
		String sessionID = s.getSessionId();
		
		DQPWorkContext workContext = DQPWorkContext.getWorkContext();
		workContext.setSession(s);
		return sessionID;
	}
		
	public ResultsFuture<?> logoff() throws InvalidSessionException {
		this.service.closeSession(DQPWorkContext.getWorkContext().getSessionId());
		DQPWorkContext.getWorkContext().getSession().setSessionId(null);
		return ResultsFuture.NULL_FUTURE;
	}

	public ResultsFuture<?> ping() throws InvalidSessionException,TeiidComponentException {
		// ping is double used to alert the aliveness of the client, as well as check the server instance is 
		// alive by socket server instance, so that they can be cached.
		String id = DQPWorkContext.getWorkContext().getSessionId();
		if (id != null) {
			this.service.pingServer(id);
		}
		LogManager.logTrace(LogConstants.CTX_SECURITY, "Ping", id); //$NON-NLS-1$
		return ResultsFuture.NULL_FUTURE;
	}
	
	@Override
	public ResultsFuture<?> ping(Collection<String> sessions)
			throws TeiidComponentException, CommunicationException {
		for (String string : sessions) {
			try {
				this.service.pingServer(string);
			} catch (InvalidSessionException e) {
			}
		}
		return ResultsFuture.NULL_FUTURE;
	}

	@Override
	public void assertIdentity(SessionToken checkSession) throws InvalidSessionException, TeiidComponentException {
		SessionMetadata sessionInfo = null;
		try {
			sessionInfo = this.service.validateSession(checkSession.getSessionID());
		} catch (SessionServiceException e) {
			throw new TeiidComponentException(e);
		}
		
		if (sessionInfo == null) {
			throw new InvalidSessionException();
		}
		
		SessionToken st = sessionInfo.getSessionToken();
		if (!st.equals(checkSession)) {
			throw new InvalidSessionException();
		}
		this.updateDQPContext(sessionInfo);
	}
}<|MERGE_RESOLUTION|>--- conflicted
+++ resolved
@@ -66,9 +66,6 @@
 	}
 
 	public LogonResult logon(Properties connProps) throws LogonException, TeiidComponentException, CommunicationException {
-<<<<<<< HEAD
-		if (!AuthenticationType.CLEARTEXT.equals(service.getAuthenticationType())) {
-=======
 		if (this.service.getGssSecurityDomain() != null && connProps.get(ILogon.KRB5TOKEN) != null) {
 			Subject user = this.service.getSubjectInContext(this.service.getGssSecurityDomain());
 			if (user == null) {
@@ -77,8 +74,7 @@
 			return logon(connProps, (byte[])connProps.get(ILogon.KRB5TOKEN));
 		}
 		
-		if (!AuthenticationType.CLEARTEXT.equals(service.getAuthType())) {
->>>>>>> 0c39760c
+		if (!AuthenticationType.CLEARTEXT.equals(service.getAuthenticationType())) {
 			throw new LogonException(RuntimePlugin.Util.getString("wrong_logon_type_jaas")); //$NON-NLS-1$
 		}
 		return logon(connProps, null);
@@ -156,11 +152,7 @@
 	@Override
 	public LogonResult neogitiateGssLogin(Properties connProps, byte[] serviceTicket, boolean createSession) throws LogonException {
 		
-<<<<<<< HEAD
-		if (!AuthenticationType.KRB5.equals(service.getAuthenticationType())) {
-=======
-		if (!AuthenticationType.GSS.equals(service.getAuthType())) {
->>>>>>> 0c39760c
+		if (!AuthenticationType.GSS.equals(service.getAuthenticationType())) {
 			throw new LogonException(RuntimePlugin.Util.getString("wrong_logon_type_krb5")); //$NON-NLS-1$
 		}		
 		
