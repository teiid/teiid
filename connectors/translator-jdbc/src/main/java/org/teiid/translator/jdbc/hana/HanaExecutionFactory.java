/*
 * JBoss, Home of Professional Open Source.
 * See the COPYRIGHT.txt file distributed with this work for information
 * regarding copyright ownership.  Some portions may be licensed
 * to Red Hat, Inc. under one or more contributor license agreements.
 * 
 * This library is free software; you can redistribute it and/or
 * modify it under the terms of the GNU Lesser General Public
 * License as published by the Free Software Foundation; either
 * version 2.1 of the License, or (at your option) any later version.
 * 
 * This library is distributed in the hope that it will be useful,
 * but WITHOUT ANY WARRANTY; without even the implied warranty of
 * MERCHANTABILITY or FITNESS FOR A PARTICULAR PURPOSE.  See the GNU
 * Lesser General Public License for more details.
 * 
 * You should have received a copy of the GNU Lesser General Public
 * License along with this library; if not, write to the Free Software
 * Foundation, Inc., 51 Franklin Street, Fifth Floor, Boston, MA
 * 02110-1301 USA.
 */

package org.teiid.translator.jdbc.hana;

import java.sql.Connection;
import java.util.ArrayList;
import java.util.Arrays;
import java.util.List;

import org.teiid.language.Expression;
import org.teiid.language.Function;
<<<<<<< HEAD
import org.teiid.language.Literal;
=======
import org.teiid.language.Limit;
import org.teiid.metadata.MetadataFactory;
import org.teiid.translator.ExecutionContext;
>>>>>>> 7bfe1f97
import org.teiid.translator.MetadataProcessor;
import org.teiid.translator.SourceSystemFunctions;
import org.teiid.translator.Translator;
import org.teiid.translator.TranslatorException;
import org.teiid.translator.jdbc.AliasModifier;
import org.teiid.translator.jdbc.ConvertModifier;
import org.teiid.translator.jdbc.FunctionModifier;
import org.teiid.translator.jdbc.JDBCExecutionFactory;
<<<<<<< HEAD
import org.teiid.translator.jdbc.oracle.DayWeekQuarterFunctionModifier;
import org.teiid.translator.jdbc.oracle.LeftOrRightFunctionModifier;
import org.teiid.translator.jdbc.oracle.Log10FunctionModifier;
import org.teiid.translator.jdbc.oracle.MonthOrDayNameFunctionModifier;
=======
import org.teiid.translator.jdbc.LocateFunctionModifier;
>>>>>>> 7bfe1f97

@Translator(name = "hana", description = "SAP HANA translator")
public class HanaExecutionFactory extends JDBCExecutionFactory {
	
	private static final String TIME_FORMAT = "HH24:MI:SS"; //$NON-NLS-1$
	private static final String DATE_FORMAT = "YYYY-MM-DD"; //$NON-NLS-1$
	private static final String DATETIME_FORMAT = DATE_FORMAT + " " + TIME_FORMAT; //$NON-NLS-1$
//	private static final String TIMESTAMP_FORMAT = DATETIME_FORMAT + ".FF7";  //$NON-NLS-1$
	
<<<<<<< HEAD
	private final class DateAwareExtract extends ExtractFunctionModifier {
		@Override
		public List<?> translate(Function function) {
			Expression ex = function.getParameters().get(0);
			if ((ex instanceof ColumnReference && "date".equalsIgnoreCase(((ColumnReference)ex).getMetadataObject().getNativeType())) //$NON-NLS-1$ 
					|| (!(ex instanceof ColumnReference) && !(ex instanceof Literal) && !(ex instanceof Function))) {
				ex = ConvertModifier.createConvertFunction(getLanguageFactory(), function.getParameters().get(0), TypeFacility.RUNTIME_NAMES.TIMESTAMP);
				function.getParameters().set(0, ex);
			}
			return super.translate(function);
		}
	}
	
=======
>>>>>>> 7bfe1f97
	public HanaExecutionFactory() {
	}

	@Override
	public void start() throws TranslatorException {
		super.start();
		
		registerFunctionModifier(SourceSystemFunctions.LCASE, new AliasModifier("lower")); //$NON-NLS-1$ 
		registerFunctionModifier(SourceSystemFunctions.CEILING, new AliasModifier("ceil")); //$NON-NLS-1$ 
        registerFunctionModifier(SourceSystemFunctions.LCASE, new AliasModifier("lower")); //$NON-NLS-1$ 
        registerFunctionModifier(SourceSystemFunctions.CHAR, new AliasModifier("to_nvarchar")); //$NON-NLS-1$ 
        registerFunctionModifier(SourceSystemFunctions.UCASE, new AliasModifier("upper")); //$NON-NLS-1$ 
        registerFunctionModifier(SourceSystemFunctions.LOG, new Log10FunctionModifier(getLanguageFactory()));
        registerFunctionModifier(SourceSystemFunctions.CEILING, new AliasModifier("ceil")); //$NON-NLS-1$ 
        registerFunctionModifier(SourceSystemFunctions.LOG10, new Log10FunctionModifier(getLanguageFactory())); 
<<<<<<< HEAD
        registerFunctionModifier(SourceSystemFunctions.HOUR, new DateAwareExtract());
        registerFunctionModifier(SourceSystemFunctions.YEAR, new ExtractFunctionModifier()); 
        registerFunctionModifier(SourceSystemFunctions.MINUTE, new DateAwareExtract()); 
        registerFunctionModifier(SourceSystemFunctions.SECOND, new DateAwareExtract()); 
        registerFunctionModifier(SourceSystemFunctions.MONTH, new ExtractFunctionModifier()); 
        registerFunctionModifier(SourceSystemFunctions.DAYOFMONTH, new ExtractFunctionModifier()); 
        registerFunctionModifier(SourceSystemFunctions.MONTHNAME, new MonthOrDayNameFunctionModifier(getLanguageFactory(), "Month"));//$NON-NLS-1$ 
        registerFunctionModifier(SourceSystemFunctions.DAYNAME, new MonthOrDayNameFunctionModifier(getLanguageFactory(), "Day"));//$NON-NLS-1$ 
        registerFunctionModifier(SourceSystemFunctions.WEEK, new DayWeekQuarterFunctionModifier("IW"));//$NON-NLS-1$ 
        registerFunctionModifier(SourceSystemFunctions.QUARTER, new DayWeekQuarterFunctionModifier("Q"));//$NON-NLS-1$ 
        registerFunctionModifier(SourceSystemFunctions.DAYOFWEEK, new DayWeekQuarterFunctionModifier("D"));//$NON-NLS-1$ 
        registerFunctionModifier(SourceSystemFunctions.DAYOFYEAR, new DayWeekQuarterFunctionModifier("DDD"));//$NON-NLS-1$ 
        registerFunctionModifier(SourceSystemFunctions.SUBSTRING, new AliasModifier("substr"));//$NON-NLS-1$ 
        registerFunctionModifier(SourceSystemFunctions.LEFT, new LeftOrRightFunctionModifier(getLanguageFactory()));
        registerFunctionModifier(SourceSystemFunctions.RIGHT, new LeftOrRightFunctionModifier(getLanguageFactory()));
        registerFunctionModifier(SourceSystemFunctions.CONCAT, new AliasModifier("||")); //$NON-NLS-1$
        registerFunctionModifier(SourceSystemFunctions.COT, new FunctionModifier() {
=======
        registerFunctionModifier(SourceSystemFunctions.LOCATE, new LocateFunctionModifier(getLanguageFactory(), "locate", true) {

>>>>>>> 7bfe1f97
			@Override
			public void modify(Function function) {
				super.modify(function);
				//If a start index was passed in, we convert to a substring on the search string since
				//HANA does not support the start index parameter in LOCATE().
				List<Expression> args = function.getParameters();
				if (args.size() > 2) {
		        	List<Expression> substringArgs = new ArrayList<Expression>();
		            substringArgs.add(args.get(0));
		            substringArgs.add(args.get(2));
		            args.set(0, getLanguageFactory().createFunction(SourceSystemFunctions.SUBSTRING, substringArgs, null));
		            args.remove(2);
		        }
				
			}
        	
    	});
        registerFunctionModifier(SourceSystemFunctions.CURDATE, new AliasModifier("current_date")); //$NON-NLS-1$ 
        registerFunctionModifier(SourceSystemFunctions.CURTIME, new AliasModifier("current_time")); //$NON-NLS-1$ 
        registerFunctionModifier(SourceSystemFunctions.DAYOFWEEK, new AliasModifier("dayname")); //$NON-NLS-1$ 
        registerFunctionModifier(SourceSystemFunctions.NOW, new AliasModifier("current_timestamp")); //$NON-NLS-1$ 
          
		//////////////////////////////////////////////////////////
		//TYPE CONVERION MODIFIERS////////////////////////////////
		//////////////////////////////////////////////////////////
        ConvertModifier convertModifier = new ConvertModifier();
        convertModifier.addTypeMapping("tinyint", FunctionModifier.BOOLEAN, FunctionModifier.BYTE); //$NON-NLS-1$
        convertModifier.addTypeMapping("smallint", FunctionModifier.SHORT); //$NON-NLS-1$
        convertModifier.addTypeMapping("integer", FunctionModifier.INTEGER); //$NON-NLS-1$
        convertModifier.addTypeMapping("bigint", FunctionModifier.LONG, FunctionModifier.BIGINTEGER); //$NON-NLS-1$
        //convertModifier.addTypeMapping("smalldecimal", FunctionModifier.LONG, FunctionModifier.BIGINTEGER); //$NON-NLS-1$
        convertModifier.addTypeMapping("decimal", FunctionModifier.BIGDECIMAL); //$NON-NLS-1$
        convertModifier.addTypeMapping("float", FunctionModifier.FLOAT); //$NON-NLS-1$
        //convertModifier.addTypeMapping("real", FunctionModifier.FLOAT); //$NON-NLS-1$
        convertModifier.addTypeMapping("date", FunctionModifier.DATE); //$NON-NLS-1$
    	convertModifier.addTypeMapping("double", FunctionModifier.DOUBLE); //$NON-NLS-1$
    	convertModifier.addTypeMapping("time", FunctionModifier.TIME); //$NON-NLS-1$
    	convertModifier.addTypeMapping("timestamp", FunctionModifier.TIMESTAMP); //$NON-NLS-1$
    	//convertModifier.addTypeMapping("seconddate", FunctionModifier.TIMESTAMP); //$NON-NLS-1$
    	//convertModifier.addTypeMapping("varchar", FunctionModifier.CHAR, FunctionModifier.STRING); //$NON-NLS-1$
    	convertModifier.addTypeMapping("nvarchar", FunctionModifier.CHAR, FunctionModifier.STRING); //$NON-NLS-1$
    	//convertModifier.addTypeMapping("alphanum", FunctionModifier.CHAR, FunctionModifier.STRING); //$NON-NLS-1$
    	convertModifier.addTypeMapping("varbinary", FunctionModifier.VARBINARY); //$NON-NLS-1$
    	convertModifier.addTypeMapping("blob", FunctionModifier.BLOB, FunctionModifier.OBJECT); //$NON-NLS-1$
    	convertModifier.addTypeMapping("clob", FunctionModifier.CLOB); //$NON-NLS-1$

    	convertModifier.addConvert(FunctionModifier.STRING, FunctionModifier.DATE, new ConvertModifier.FormatModifier("to_date", DATE_FORMAT)); //$NON-NLS-1$ 
    	convertModifier.addConvert(FunctionModifier.STRING, FunctionModifier.TIME, new ConvertModifier.FormatModifier("to_time", TIME_FORMAT)); //$NON-NLS-1$ 
        convertModifier.addConvert(FunctionModifier.STRING, FunctionModifier.TIMESTAMP, new ConvertModifier.FormatModifier("to_timestamp", DATETIME_FORMAT));  //$NON-NLS-1$ 
        
    	convertModifier.setWideningNumericImplicit(true);
    	registerFunctionModifier(SourceSystemFunctions.CONVERT, convertModifier);
		
	}
	
	@Override
	public String getHibernateDialectClassName() {
		return "org.hibernate.dialect.HANARowStoreDialect";
	}
	
	@Override
	public List<String> getSupportedFunctions() {
		List<String> supportedFunctions = new ArrayList<String>();
		supportedFunctions.addAll(super.getSupportedFunctions());

		//////////////////////////////////////////////////////////
		//STRING FUNCTIONS////////////////////////////////////////
		//////////////////////////////////////////////////////////
		supportedFunctions.add(SourceSystemFunctions.ASCII);// taken care with alias function modifier
		supportedFunctions.add(SourceSystemFunctions.CHAR);
		supportedFunctions.add(SourceSystemFunctions.CONCAT); 
		supportedFunctions.add(SourceSystemFunctions.LCASE);//ALIAS 'lower'
		supportedFunctions.add(SourceSystemFunctions.LPAD);
		supportedFunctions.add(SourceSystemFunctions.LENGTH);
		supportedFunctions.add(SourceSystemFunctions.LOCATE); 
		supportedFunctions.add(SourceSystemFunctions.LTRIM);
		supportedFunctions.add(SourceSystemFunctions.REPLACE);
		supportedFunctions.add(SourceSystemFunctions.LEFT);
		supportedFunctions.add(SourceSystemFunctions.RIGHT);
		supportedFunctions.add(SourceSystemFunctions.RPAD);
		supportedFunctions.add(SourceSystemFunctions.RTRIM);
		supportedFunctions.add(SourceSystemFunctions.SUBSTRING);
		supportedFunctions.add(SourceSystemFunctions.UCASE); //No Need of ALIAS as both ucase and upper work in HANA
		supportedFunctions.add(SourceSystemFunctions.RTRIM);
		
		///////////////////////////////////////////////////////////
		//NUMERIC FUNCTIONS////////////////////////////////////////
		///////////////////////////////////////////////////////////
		supportedFunctions.add(SourceSystemFunctions.ABS);
		supportedFunctions.add(SourceSystemFunctions.ACOS);
		supportedFunctions.add(SourceSystemFunctions.ASIN);
		supportedFunctions.add(SourceSystemFunctions.ATAN);
		supportedFunctions.add(SourceSystemFunctions.ATAN2);
		supportedFunctions.add(SourceSystemFunctions.CEILING);  ///ALIAS-ceil
		supportedFunctions.add(SourceSystemFunctions.COS);
		supportedFunctions.add(SourceSystemFunctions.COT);
		supportedFunctions.add(SourceSystemFunctions.EXP);
		supportedFunctions.add(SourceSystemFunctions.FLOOR);
		supportedFunctions.add(SourceSystemFunctions.LOG);
		supportedFunctions.add(SourceSystemFunctions.MOD);
		supportedFunctions.add(SourceSystemFunctions.POWER);
		supportedFunctions.add(SourceSystemFunctions.ROUND);
		supportedFunctions.add(SourceSystemFunctions.SIGN);	
		supportedFunctions.add(SourceSystemFunctions.SIN);
		supportedFunctions.add(SourceSystemFunctions.SQRT);
		supportedFunctions.add(SourceSystemFunctions.TAN);
		supportedFunctions.add(SourceSystemFunctions.RAND); 
		
		/////////////////////////////////////////////////////////////////////
		//BIT FUNCTIONS//////////////////////////////////////////////////////
		/////////////////////////////////////////////////////////////////////
		supportedFunctions.add(SourceSystemFunctions.BITAND);
		supportedFunctions.add(SourceSystemFunctions.BITOR);
		supportedFunctions.add(SourceSystemFunctions.BITNOT);
		supportedFunctions.add(SourceSystemFunctions.BITXOR);
		
		/////////////////////////////////////////////////////////////////////
		//DATE FUNCTIONS/////////////////////////////////////////////////////
		/////////////////////////////////////////////////////////////////////
		supportedFunctions.add(SourceSystemFunctions.CURDATE); 
		supportedFunctions.add(SourceSystemFunctions.CURTIME); 
		supportedFunctions.add(SourceSystemFunctions.DAYOFWEEK);
		supportedFunctions.add(SourceSystemFunctions.DAYOFMONTH); 
		supportedFunctions.add(SourceSystemFunctions.DAYOFYEAR);
		supportedFunctions.add(SourceSystemFunctions.DAYOFWEEK);
		supportedFunctions.add(SourceSystemFunctions.HOUR); 
		supportedFunctions.add(SourceSystemFunctions.MINUTE); 
		supportedFunctions.add(SourceSystemFunctions.MONTH);
		supportedFunctions.add(SourceSystemFunctions.MONTHNAME);
		supportedFunctions.add(SourceSystemFunctions.QUARTER);
		supportedFunctions.add(SourceSystemFunctions.SECOND);
		supportedFunctions.add(SourceSystemFunctions.WEEK);
		supportedFunctions.add(SourceSystemFunctions.YEAR);

        /////////////////////////////////////////////////////////////////////
		//SYSTEM FUNCTIONS///////////////////////////////////////////////////
        /////////////////////////////////////////////////////////////////////
		supportedFunctions.add(SourceSystemFunctions.IFNULL); 
		supportedFunctions.add(SourceSystemFunctions.NULLIF);
		
		/////////////////////////////////////////////////////////////////////
		//CONVERSION functions///////////////////////////////////////////////
		/////////////////////////////////////////////////////////////////////
		supportedFunctions.add(SourceSystemFunctions.CONVERT);
		
		return supportedFunctions;
	}

	public boolean supportsCompareCriteriaEquals() {
		return true;
	}

	public boolean supportsInCriteria() {
		return true;
	}

	@Override
<<<<<<< HEAD
=======
	public boolean isSourceRequired() {
		return false;
	}
	
	@Override
    public List<?> translateLimit(Limit limit, ExecutionContext context) {
    	if (limit.getRowOffset() > 0) {
    		return Arrays.asList("LIMIT ", limit.getRowLimit(), " OFFSET ", limit.getRowOffset()); //$NON-NLS-1$ //$NON-NLS-2$ 
    	}
        return null;
    }

	public void getMetadata(MetadataFactory metadataFactory,
			Connection connection) throws TranslatorException {
		super.getMetadata(metadataFactory, connection);
	}

	@Override
>>>>>>> 7bfe1f97
	public MetadataProcessor<Connection> getMetadataProcessor() {
		return new HanaMetadataProcessor();
	}

	@Override
	public boolean supportsOnlyLiteralComparison() {
		return true;
	}
	
}<|MERGE_RESOLUTION|>--- conflicted
+++ resolved
@@ -29,13 +29,9 @@
 
 import org.teiid.language.Expression;
 import org.teiid.language.Function;
-<<<<<<< HEAD
-import org.teiid.language.Literal;
-=======
 import org.teiid.language.Limit;
 import org.teiid.metadata.MetadataFactory;
 import org.teiid.translator.ExecutionContext;
->>>>>>> 7bfe1f97
 import org.teiid.translator.MetadataProcessor;
 import org.teiid.translator.SourceSystemFunctions;
 import org.teiid.translator.Translator;
@@ -44,14 +40,7 @@
 import org.teiid.translator.jdbc.ConvertModifier;
 import org.teiid.translator.jdbc.FunctionModifier;
 import org.teiid.translator.jdbc.JDBCExecutionFactory;
-<<<<<<< HEAD
-import org.teiid.translator.jdbc.oracle.DayWeekQuarterFunctionModifier;
-import org.teiid.translator.jdbc.oracle.LeftOrRightFunctionModifier;
-import org.teiid.translator.jdbc.oracle.Log10FunctionModifier;
-import org.teiid.translator.jdbc.oracle.MonthOrDayNameFunctionModifier;
-=======
 import org.teiid.translator.jdbc.LocateFunctionModifier;
->>>>>>> 7bfe1f97
 
 @Translator(name = "hana", description = "SAP HANA translator")
 public class HanaExecutionFactory extends JDBCExecutionFactory {
@@ -61,22 +50,6 @@
 	private static final String DATETIME_FORMAT = DATE_FORMAT + " " + TIME_FORMAT; //$NON-NLS-1$
 //	private static final String TIMESTAMP_FORMAT = DATETIME_FORMAT + ".FF7";  //$NON-NLS-1$
 	
-<<<<<<< HEAD
-	private final class DateAwareExtract extends ExtractFunctionModifier {
-		@Override
-		public List<?> translate(Function function) {
-			Expression ex = function.getParameters().get(0);
-			if ((ex instanceof ColumnReference && "date".equalsIgnoreCase(((ColumnReference)ex).getMetadataObject().getNativeType())) //$NON-NLS-1$ 
-					|| (!(ex instanceof ColumnReference) && !(ex instanceof Literal) && !(ex instanceof Function))) {
-				ex = ConvertModifier.createConvertFunction(getLanguageFactory(), function.getParameters().get(0), TypeFacility.RUNTIME_NAMES.TIMESTAMP);
-				function.getParameters().set(0, ex);
-			}
-			return super.translate(function);
-		}
-	}
-	
-=======
->>>>>>> 7bfe1f97
 	public HanaExecutionFactory() {
 	}
 
@@ -92,28 +65,8 @@
         registerFunctionModifier(SourceSystemFunctions.LOG, new Log10FunctionModifier(getLanguageFactory()));
         registerFunctionModifier(SourceSystemFunctions.CEILING, new AliasModifier("ceil")); //$NON-NLS-1$ 
         registerFunctionModifier(SourceSystemFunctions.LOG10, new Log10FunctionModifier(getLanguageFactory())); 
-<<<<<<< HEAD
-        registerFunctionModifier(SourceSystemFunctions.HOUR, new DateAwareExtract());
-        registerFunctionModifier(SourceSystemFunctions.YEAR, new ExtractFunctionModifier()); 
-        registerFunctionModifier(SourceSystemFunctions.MINUTE, new DateAwareExtract()); 
-        registerFunctionModifier(SourceSystemFunctions.SECOND, new DateAwareExtract()); 
-        registerFunctionModifier(SourceSystemFunctions.MONTH, new ExtractFunctionModifier()); 
-        registerFunctionModifier(SourceSystemFunctions.DAYOFMONTH, new ExtractFunctionModifier()); 
-        registerFunctionModifier(SourceSystemFunctions.MONTHNAME, new MonthOrDayNameFunctionModifier(getLanguageFactory(), "Month"));//$NON-NLS-1$ 
-        registerFunctionModifier(SourceSystemFunctions.DAYNAME, new MonthOrDayNameFunctionModifier(getLanguageFactory(), "Day"));//$NON-NLS-1$ 
-        registerFunctionModifier(SourceSystemFunctions.WEEK, new DayWeekQuarterFunctionModifier("IW"));//$NON-NLS-1$ 
-        registerFunctionModifier(SourceSystemFunctions.QUARTER, new DayWeekQuarterFunctionModifier("Q"));//$NON-NLS-1$ 
-        registerFunctionModifier(SourceSystemFunctions.DAYOFWEEK, new DayWeekQuarterFunctionModifier("D"));//$NON-NLS-1$ 
-        registerFunctionModifier(SourceSystemFunctions.DAYOFYEAR, new DayWeekQuarterFunctionModifier("DDD"));//$NON-NLS-1$ 
-        registerFunctionModifier(SourceSystemFunctions.SUBSTRING, new AliasModifier("substr"));//$NON-NLS-1$ 
-        registerFunctionModifier(SourceSystemFunctions.LEFT, new LeftOrRightFunctionModifier(getLanguageFactory()));
-        registerFunctionModifier(SourceSystemFunctions.RIGHT, new LeftOrRightFunctionModifier(getLanguageFactory()));
-        registerFunctionModifier(SourceSystemFunctions.CONCAT, new AliasModifier("||")); //$NON-NLS-1$
-        registerFunctionModifier(SourceSystemFunctions.COT, new FunctionModifier() {
-=======
         registerFunctionModifier(SourceSystemFunctions.LOCATE, new LocateFunctionModifier(getLanguageFactory(), "locate", true) {
 
->>>>>>> 7bfe1f97
 			@Override
 			public void modify(Function function) {
 				super.modify(function);
@@ -271,8 +224,6 @@
 	}
 
 	@Override
-<<<<<<< HEAD
-=======
 	public boolean isSourceRequired() {
 		return false;
 	}
@@ -291,7 +242,6 @@
 	}
 
 	@Override
->>>>>>> 7bfe1f97
 	public MetadataProcessor<Connection> getMetadataProcessor() {
 		return new HanaMetadataProcessor();
 	}
@@ -301,4 +251,6 @@
 		return true;
 	}
 	
+	
+
 }