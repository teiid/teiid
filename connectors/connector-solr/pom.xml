<?xml version="1.0" encoding="UTF-8"?>
<project xmlns="http://maven.apache.org/POM/4.0.0" xmlns:xsi="http://www.w3.org/2001/XMLSchema-instance" xsi:schemaLocation="http://maven.apache.org/POM/4.0.0 http://maven.apache.org/maven-v4_0_0.xsd">
    <parent>
        <artifactId>connectors</artifactId>
        <groupId>org.jboss.teiid</groupId>
<<<<<<< HEAD
        <version>9.0.0.Alpha1-SNAPSHOT</version>
=======
        <version>8.13.0.CR3-SNAPSHOT</version>
>>>>>>> 3c9b82c8
    </parent>
    <modelVersion>4.0.0</modelVersion>
    <artifactId>connector-solr</artifactId>
    <groupId>org.jboss.teiid.connectors</groupId>
    <name>Apache SOLR Resource Adapter</name>
    <description>This Resource Adapter reads data from files.</description>
    <packaging>bundle</packaging>
    
    <dependencies>
        <dependency>
            <groupId>org.jboss.teiid</groupId>
            <artifactId>teiid-api</artifactId>
        </dependency>
        <dependency>
            <groupId>org.jboss.teiid</groupId>
            <artifactId>teiid-common-core</artifactId>
        </dependency>
        <dependency>
            <groupId>org.jboss.teiid.connectors</groupId>
            <artifactId>translator-solr</artifactId>
        </dependency>        
        <dependency>
            <groupId>org.jboss.spec.javax.resource</groupId>
            <artifactId>jboss-connector-api_1.7_spec</artifactId>
        </dependency>
        <dependency>
            <groupId>org.apache.solr</groupId>
            <artifactId>solr-solrj</artifactId>
        </dependency>
    </dependencies>
    <build>
        <plugins>
            <plugin>
                <artifactId>maven-assembly-plugin</artifactId>
                <configuration>
                    <descriptors>
                        <descriptor>kits/wildfly-dist.xml</descriptor>
                    </descriptors>
                </configuration>
                <executions>
                    <execution>
                        <id>create-assemblies</id>
                        <phase>package</phase>
                        <goals>
                            <goal>single</goal>
                        </goals>
                    </execution>
                </executions>
            </plugin> 
        </plugins>
    </build>
</project><|MERGE_RESOLUTION|>--- conflicted
+++ resolved
@@ -3,11 +3,7 @@
     <parent>
         <artifactId>connectors</artifactId>
         <groupId>org.jboss.teiid</groupId>
-<<<<<<< HEAD
         <version>9.0.0.Alpha1-SNAPSHOT</version>
-=======
-        <version>8.13.0.CR3-SNAPSHOT</version>
->>>>>>> 3c9b82c8
     </parent>
     <modelVersion>4.0.0</modelVersion>
     <artifactId>connector-solr</artifactId>
