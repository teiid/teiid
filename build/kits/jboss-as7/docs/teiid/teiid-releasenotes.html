<!DOCTYPE HTML PUBLIC "-//W3C//DTD HTML 4.0 Transitional//EN">
<HTML>
<HEAD>
	<META HTTP-EQUIV="CONTENT-TYPE" CONTENT="text/html; charset=utf-8">
	<TITLE>Teiid ${project.version} Release Notes</TITLE>
	<META NAME="CHANGEDBY" CONTENT="Steve Hawkins">
	</STYLE>
</HEAD>
<BODY LANG="en-US" DIR="LTR">
<P><A HREF="http://www.teiid.org/"><IMG SRC="https://www.jboss.org/dms/teiid/images/teiid-banner.png" NAME="graphics1" ALT="Teiid" ALIGN=BOTTOM WIDTH=800></A>

<H1>Teiid ${project.version} Release Notes</H1>
<P>Teiid ${project.version} adds performance and integration features. 

<H2>Overview</H2>
<UL>
	<LI><A HREF="#Highlights">Highlights</A>
	<LI><A HREF="#Compatibility">Compatibility Issues</A> 
	<LI><A HREF="#Configuration">Configuration Issues</A> 
	<LI><A HREF="#Other">Other Issues</A> 
	<LI><A HREF="#LibraryUpdates">Thirdparty Library Updates</A> 
	<LI><A HREF="#Details">Detailed Release Notes</A> 
	<LI><A HREF="#Documentation">Additional Docs and Help</A> 
	<LI><A HREF="#Licenses">Licenses</A> 
	<LI><A HREF="#About">About JBoss</A> 
</UL>
<H2><A NAME="Highlights"></A>Highlights</H2>
<ul>
<<<<<<< HEAD
<li>TEIID-2528 <b>Encrypted Buffer Files</b> - the buffer manager now supports an option to encrypt Teiid temp data files using 128-bit AES.</li>
<li>TEIID-2249 TEIID-2559 <b>Dependent Join Enhancements</b> - greater control over full depdendent join pushdown has been added including make dep hint options max and min to control the extent of depdendent join pushdown.</li>
=======
<li>TEIID-2444 <b>EAP Platform</b> - the deployment platform for Teiid has been changed to EAP 6.1.Alpha1 </li>
<li>TEIID-2429 <b>Improved sort performance</b> - improved sorts for large data sets especially under heavy load. </li>
<li>TEIID-2449 <b>VDB Zips</b> - added the ability to deploy non-Designer based vdb zip artifacts with the ability to place DDL outside of the VDB.xml via the DDL-FILE metadata repository. </li>
<li>TEIID-2423 TEIID-2470 <b>Additional Embedded deployments</b> - xml and zip vdb deployment options are available for Teiid Embedded. </li>
<li>TEIID-1092 <b>Session Variables</b> - added the teiid_session_set and teiid_session_get methods to maintain session variables. </li>
<li>TEIID-2326 <b>Shared Mat Views</b> - materialized views from imported vdbs will be reused rather than recreated in each importing vdb.  </li>
<li>TEIID-2344 <b>Automatic DB Version Detection</b> - the JDBC translator database version property in most circumstances will not need to be set manually - see the compatibility note below.
<li>TEIID-2453 <b>STRING_AGG</b> Added the string_agg aggregate function for concatenating binary and character strings.
<li>TEIID-2504 <b>Improved socket results processing</b> large results processing over a socket transport have been significantly improved for forward only results.  Scrollable results will have only a marginal improvement.
<li>TEIID-2427 TEIID-2311 <b>Column Masking</b> added column masking and refined row-based security.  Also allow for permissions to be granted via the MetadataFactory methods addPermission and addColumnPermisison to enable
adding roles via a MetadataRepository.
<li>TEIID-2507 <b>Session scoped mat views</b> - mat views can now be scoped to sessions via the cache hint, rather than to just the global scope.
<li>TEIID-2329 <b>MongoDB Support</b> - added a mongodb translator/connector with a wide feature set including pushdown support for lobs, composite keys, and embedded joins.  See the Reference for more.
>>>>>>> 0c786389
</ul>

<h2><a name="Compatibility">Compatibility Issues</a></h2>
<ul>
  <li>Support for named parameter syntax using param=value has been deprecated, since it is ambiguous with a comparison predicate boolean value expression.  param<b>=></b>value should be used instead.  
  <li>decodeinteger/decodestring have been deprecated.  A CASE expression should be used instead.
  <li>TEIID-2267 The custom appenders for command and audit logging has been changed, now they need to be developed for java.util.logging based Handler.
  <li>TEIID-1979 The resource adaptors are now deployed through modules, and have shorter names as identifiers. Connection Factories created with previous versions must be re-configured.
  <li>TEIID-2326 By default imported vdb internal materialized views will shared with the importing vdb.
  <li>TEIID-2344 non-available JDBC sources in partial results mode or source with connection factories that require an ExecutionContext to obtain a connection will require manual setting of the database version metadata property.  The affected sources are: db2, derby, oracle, postgresql, sqlserver, sybase, teiid 
  <li>TEIID-2477 Most of the JDBC translator static String version constants were replaced by org.teiid.translator.jdbc.Version constants.  Use the .toString() method to obtain a version string if needed.
</ul>

<h4>from 8.3</h4>
<ul>
   <li>TEIID-2444 The deployment platform for Teiid has been changed to EAP 6.1.Alpha1, older or non-EAP deployments are not supported.
   <li>TEIID-2429 Sorts over data sets over a single batch are not guaranteed to be sorted in a stable manor to improve performance.  The sort will still be correct with respect to the sort keys.   
</ul>
   
<h4>from 8.2</h4>
<ul>
  <li>TEIID-2253 the multi-source implementation logic was significantly altered the following changes were introduced.
     <ul>
        <li>If not auto-populated, the multi-source column acts as a pseudo-column and will not be selectable via a wildcard SELECT * nor tbl.*
        <li>Multi-source inserts must specify a single source as their target.
        <li>The join planning behavior in multi-source mode was not consistent and did not work in all situations.  To ensure consistency multi-source tables being joined together should specify a join predicate on the source name column - i.e. tbl1.source_name = tbl2.source_name.
        For backwards compatibility a the system property org.teiid.implicitMultiSourceJoin was introduced to control whether multi-source joins are effectively partitioned by source without a source_name predicate.  The property defaults to true, the pre 8.3 behavior - but should be
        switched to false for later versions unless the issues with implicit join planning are addressed.   
     </ul>
  <li>TEIID-2317 byte[] char[] and java.util.Date instances returned as object values will be left in tact and not automatically converted to BinaryType, ClobType, and Timestamp respectively.  The values may still be cast to those types.
</ul>

<h4>from 8.1</h4>
<ul>
  <li>TEIID-2149 the subqueryUnnestDefault property no longer influences cost based decisions to treat subqueries as merge joins.  In nearly all circumstances this is desirable, but may require the use of nounnest hint to prevent forming the join if desired.
  <li>TEIID-2166 array_get will return null if the index is out of bounds rather than raising an error.
  <li>TEIID-2175 for 8.0 and 8.1 clients the server will check if serialized date/time values fall outside of 32-bit value ranges (year 1900 - 9999 for dates and times between years 1901 and 2038) and throw an exception.  The previous behavior was
  to truncate.  The exception and the use of 32 bit serialization can be avoided by setting the system property org.teiid.longDatesTimes to true.
  <li>TEIID-2184 to be consistent with the rest of Teiid's logic the system functions dayName and monthName will return values from the default locale, rather than only the English names.  Use the system property org.teiid.enDateNames true to revert to the pre-8.2 behavior.
  <li>TEIID-2187 the CONSTRAINT keyword is not correctly used in table DDL.  It should be replaced with a comma from scripts to be compatible with 8.2.  If desired, 8.2 now supports the CONSTRAINT keyword to provide a name for each constraint.
  <li>TEIID-2181 system tables no longer contain valid OIDs.  That responsibility has moved to the pg_catalog.
  <li>TEIID-1386 the SQLState and errorCode reported by a TeiidSQLException will typically be from the top level nested SQLException.  If there is also a nested TeiidException, the TeiidSQLException.teiidCode will be set to the TeiidException.getCode value and the TeiidSQLException.errorCode will be set
  to the integer suffix of the teiidCode if possible.
  <li>TEIID-2226 All statements that return result sets that are executed as command statements in a procedure are validated against the expected resultset columns of the procedure.
      If the statement is not intended to be returnable, WITHOUT RETURN can be added to the end of the statement.
  <li>TEIID-2235 The MetadataRepository.setNext method was removed and MetadataRepository was converted to an abstract class rather than an interface.  Also if an instance of a DefaultMetadataRepository is used, it will only affect metadata already loaded in the repository chain.
  <li>TEIID-2237 teiid_ is a reserved DDL namespace prefix and the MetadataFactory class no longer throws TranslatorExceptions, instead the unchecked MetadataException is thrown.
  <li>TEIID-2243 by default Teiid will not pushdown the default null sort order of nulls low when no null sort order is specified.  Set the system property org.teiid.pushdownDefaultNullOrder to true mimic the 8.1 and older release behavior.
</ul>

<h4>from 8.0</h4>
<ul>
  <li>org.teiid.metadata.Schema holds FunctionMethods by uuid rather than name to accommodate overridden method signatures.
  <li>MetadataFactory no longer extends Schema.  Use the MetadataFactory.getSchema method to get the target Schema.
  <li>DDL created VIRTUAL pushdown functions should be referenced in the ExecutionFactory.getSupportedFunctions by their full schema.function name.
  <li>DDL functions/procedures defined without the VIRTUAL keyword are by default VIRTUAL.  Use the FOREIGN keyword to indicate that they are source specific.
  <li>FunctionMethod.getFullName returns the proper schema, not category qualified name.
  <li>VDB.getUrl has been removed.
  <li>VDB.Status now has four states - LOADING, ACTIVE, FAILED, REMOVED.  To check for validity use the isValid method, rather than checking for the VALID state.  FAILED deployments will still be accessible via the admin getVDB methods.
  <li>The standalone and cli configuration files specify a setting for the teiid subsystem policy-decider-module.  If a module is not specified, then data roles will not be checked.
  <li>local connections specifying a VDB version will wait for their VDB to finish loading before allowing a connection, see the waitForLoad connection property for more.
  <li>jsonToXml document elements will contain xsi:type attribute values of decimal and boolean respectively for number and boolean json values to allow for differentiation from string values.
  <li>Result set cache entries can now have updatable set to false to indicate that updates should not purge the entry.
  <li>Datatype default values have been corrected for Teiid built-in types.  All datatypes are now nullable by default, only character string types are case sensitive, numeric types have radix 10, and length/precision/scale have been set appropriately.
  <li>pg catalog and dynamic vdb created metadata will use a generated Teiid id rather than a random UUID.
  <li>transport ssl config no longer uses the enabled attribute.  Use mode=disabled to disable the usage of encryption.
  <li>TEIID-2105 If a MetadataRepository throws a RuntimeException during load, that will be treated as a non-recoverable error and the VDB will have a FAILED status.
  <li>TEIID-2105 It was an undocumented behavior that is a source did not specify a jndi connection that "java:/name" would be assumed.  That is no longer the case.  It the source needs a connection, then one must be specified.
  <li>TEIID-2127 if ExecutionFactory.isSourceRequired returns true (the default) then not obtaining a connection will for an Execution will result in an error.  If an ExecutionFactory does not use a source, then no connection-jndi-name should be
specified and isSourceRequired should return false (see setSourceRequired).  If isSourceRequired returns false and a connection-jndi-name is specified, then Teiid will still attempt to obtain a connection, but no exception will be thrown if a connection isn't available.
  <li>TEIID-2138 the odbc layer will report standard_conforming_strings as on, rather than off to better reflect the string literal handling of Teiid.
</ul>

<h4>from 7.x</h4>
<ul>
  <li>TRANSLATE/HAS CRITERIA has been removed.  INSTEAD OF trigger actions should be used instead.  ROWS_UPDATED, INPUTS, and INPUT are no longer procedure reserved words.
  <li>7.x or earlier VDBs with table cardinalities set the old unknown value 0 will now report that value as -1 via the metadata API or SYS.TABLES.
  <li>Exact fixed point literals, e.g. 1.0, are now parsed as decimal/BigDecimal values as per the ANSI specification, rather than as double values.  
  Also the AVG aggregate function will return an exact numeric (BigDecimal) value for integral types rather than returning a double value. 
  Views that were projecting doubles from exact numeric literals or using AVG will need to be updated.  There is also a new system property org.teiid.decimalAsDouble to 
  enable the pre-8.0 behavior.  The BigDecimal form of the AVG function now uses the same precision and scale logic as the division system function, rather than using a
  fixed scale of 9.
  <li>BigDecimal division that returns a quotient that is equal to zero will have a scale of zero as well. Prior releases would typically return a zero value with a scale of 16.
  <li>The env function no longer returns the value for the session id, the session_id() function should be used instead.
  <li>The CommandContext no longer provides getEnvironmentProperties()
  <li>Unaliased derived columns in the SELECT clause have different default names than prior releases.  The name will be exprX where X is the SELECT clause position.
  <li>The translator API facilities for iterator/bulk updates were combined and updated.  Multi-valued literals were replaced by the Parameter class with an associated value iterator 
      available on the BatchedCommand.  The IteratorValueSource class was also removed.
  <li>VARBINARY, OPTIONS, and OUT were added as reserved words.
  <li>AbstractMetadataRecord and its sub-classes use a case-insensitive map for properties rather than a LinkedHashMap.  Thus, property key lookups are now case-insensitive.
  <li>Removed the unused ExecutionFactory methods supportsBetweenCriteria and supportsCaseExpression.    
  <li>allowCreateTemporaryTablesByDefault and allowFunctionCallsByDefault are now set to false. When data roles are in use the user must explicitly grant these options to the user on VDB
</ul>

<h4>from 7.7</h4>
<ul>
  <li>parse/formatdate and parse/formattime are no longer pushdown functions.  They are converted into parse/formattimestamp.
  <li>SQLWarning exception chains attached to the ExecutionContext will be returned as a single TeiidSQLWarning rather than as individual TeiidSQLWarnings.  See the TeiidSQLWarning javadocs
for how to access the underlying SQLWarning chains.
</ul>

<h4>from 7.5</h4>
<ul>
  <li>Leave was added as a reserved word.
  <li>Lob inlining is incompatible with clients older than 7.6.  If a 7.6 server will have older clients that use lobs connect to it, then the BufferService property inline-lobs should be set to false in the teiid-jboss-beans.xml file.
  <li>Oracle translators assume they are using Oracle supplied drivers.  If that is not the case, set the Oracle translator execution property oracleSuppliedDriver to false.
  <li>Unordered limits are handled strictly by default.  They are longer pushed through conditions, dup removal, or UNION not all - and cannot have conditions pushed through them.  Use the NON_STRICT hint to change the behavior to Teiid 7.1 handling.
</ul>

<h4>from 7.4</h4>
<ul>
  <li>OFFSET and LIKE_REGEX were added as reserved words. 
  <li>ColumnReference.getName will always return just the element name.  Previously it inconsistently returned the qualified and unqualified form depending upon where the ColumnReference appeared.
  <li>As per JDBC4, ResultSetMetadata.getColumnName will return the unaliased column name if available rather than return the alias.  Set useJDBC4ColumnNameAndLabelSemantics to false to use the alias name as the column name.
</ul>

<h4>from 7.3</h4>
<ul>
  <li>SYS.PROPERTIES has a new column, ClobValue, to get values exceeding the max string length
  <li>SYS.COLUMNS has two new columns to get statistical information: DistinctCount and NullCount
  <li>ARRAY_AGG is now a reserved word</li>
  <li>The use of an IN procedure parameter with the name "source_name" in a multi-source model, will now be treated the parameter that controls which source
  the procedure will execute against.
  <li>Dynamic VDB functions injected via ExecutionFactory.getPushdownFunctions are now scoped to the SYS schema and have a fully qualified name that includes their source type.  For example, instead of oracle_model.relate - which was only valid against the oracle_model source, there is now the SYS.oracle_sdo.relate function that is valid for all Oracle sources.  Any fully-qualified reference to these functions will need updated. 
</ul>

<h4>from 7.2</h4>
<ul>
  <li>The default JDBC credentials are user/user - not admin/teiid
  <li>Unordered limits are no longer pushed through conditions, dup removal, or UNION not all.  This prevents the possibility of getting less results than the logical intent of the limit.  
</ul>

<h4>from 7.1</h4>
<ul>
  <li>Subqueries are no longer allowed to be SELECT INTO.
  <li>INSERT/UPDATE/DELETE cannot be used to create implicit return cursors in non-update virtual procedures.  You can instead use "UPDATE ...; SELECT VARIABLES.ROWCOUNT;".  
  <li>The SYSADMIN schema was created to hold procedures and tables that should not be generally accessible.  SYS and pg_catalog are now always accessible - permissions do not apply to these schemas.  The SYS.getBinaryVDBResource, SYS.getCharacterVDBResource, and SYS.getVDBResourcePaths have been replaced with the
 SYSADMIN.VDBResources table.  The Matviews table and the refreshMatView/refreshMatViewRow procedures were also moved into SYSADMIN.
  <li>Overwriting an existing VDB will cause old connections to be terminated.  Production systems should rely on VDB versioning.
  <li>The jdbc:metamatrix JDBC URL prefix is no longer accepted.  Use jdbc:teiid instead.
  <li>Model visibility no longer restricts access to tables and procedures.  Setting visible to false will only hide entries from system tables.  Data roles should be used to restrict data access.
  <li>Admin API "getWorkManagerStats" methods renamed to "getWorkerPoolStats". Also, "setRuntimeProperty" and "getProcesses" methods were removed.
  <li>By default the "ENV" system function is now turned off. To enable it, edit the teiid-jboss-beans.xml configuration file.
  <li>The use of VARIABLES.ROWCOUNT is now reserved.
  <li>Exec statements of the form "var = EXEC foo()" are only valid if the procedure foo has a return parameter.
  <li>Cache hint now supports "scope" definition. For ex: /* cache(scope:user) */ select * from T1; This hint will override the computed scope based on the query.  
</ul>
<h4>from 7.0</h4>
<ul>
  <li>The term data policy was replaced with data role.  The AdminAPI methods for adding role mappings have changed from addRoleToDataPolicy and removeRoleFromDataPolicy to addDataRoleMapping and removeDataRoleMapping respectively.
</ul>

<h2><a name="Configuration">Configuration Issues</a></h2>

See the <a href="teiid-docs/teiid_admin_guide.pdf">Admin Guide</a> for more on configuration and installation.

<h4>from 8.4</h4>
<ul>
  <li>TEIID-2512 the usage of the metadata element text as the "raw schema text" may not be appropriate in all situations.  The ddl and ddl-file metadata repositories will check for the ddl and ddl-file model properties respectively.
</ul>

<h4>from 8.3</h4>
<ul>
  <li>TEIID-2429 the default for maxProcessingKb has effectively doubled (the old default would use approaximately 4MB), while the maxReserveKb default has been reduced to 70% of the memory past the first gigabyte instead of 75%.
  <li>TEIID-2445 the UseConnectorMetadata and supports-multi-source-bindings properties have been deprecated, but will still be respected if present.  
  There is no equavalent to UserConnectorMetadata=true as it is always implied.  UseConnectorMetadata=false has been replaced by cache-metadata=false, which can be placed at either the vdb or model level.
  supports-multi-source-bindings has been replaced by multisource, which no longer needs to be specified if more than one source is configured.
  <li>TEIID-2510 the time-slice-in-millseconds has been corrected to be time-slice-in-milliseconds
</ul>

<h4>from 8.1</h4>
<ul>
  <li>The connector batch size setting is no longer used.  Instead a fetch size will be sent to the translator that is 2 times the working batch size or the non-pushed limit, whichever is less.
</ul>

<h4>from 8.1</h4>
<ul>
  <li>The file translator now defaults to exceptionIfFileNotFound=true, you can set the translator property to false to preserve the old behavior of returning null.
  <li>TEIID-2086 TEIID-2168 prepared plan and result set caches are now configured as infinispan caches.  See the teiid cache container in the configuration.  You may also control the transactional aspects of the result set cache on the resultset and resultset-repl caches via the configuration. 
  <li>TEIID-1241 the web services connector property ConfigName was deprecated in favor of EndPointName.  There were also ServiceName, NamespaceUri, and Wsdl properties added, which are used to point the 
      translator at a specific WSDL. 
</ul>

<h4>from 8.0</h4>
<ul>
  <li>teiid-security-users and teiid-security-roles properties files have been moved under the configuration directory of their respective deployment. 
</ul>

<h4>from 7.7</h4>
<ul>
  <li>The server is now dependent upon AS 7.x.  The old configuration and deployment structure is no longer applicable. 
</ul>

<h4>from 7.4</h4>
<ul>
  <li>The configuration for the buffer service now defaults to 256/512 for processor and connector batch sizes respectively.  The buffer service also has 4 new properties inline-lobs, memory-buffer-space, memory-buffer-off-heap, and max-storage-object-size.  
  If you were explicitly setting the value for 'max-reserve-kb', you should consider lowering that value to account for the memory buffer and/or explicitly set the memory-buffer-space. 
  <LI>The configuration for authorization has been moved off of the RuntimeEngineDeployer bean and onto separate AuthorizationValidator and PolicyDecider beans.
  <LI>The configuration for the buffer manager has been simplified to refer to memory sizes in KB, rather than batch columns.
</ul>

<h4>from 7.3</h4>
<ul>
  <LI>The default value for the JDBC dynamic vdb importer setting importer.useFullSchemaName is now true, which matches the expected behavior from the documentation.
  <LI>The prepared plan cache is now configured via the PreparedPlanCacheConfig bean, rather than through properties on the RuntimeEngineDeployer
  <LI>SocketConfiguration.maxSocketThreads will interpret a setting of 0 to mean use the system default of max available processors.  Both the ODBC and JDBC transports now default to the 0 setting.
  <LI>maxReserveBatchColumns and maxProcessingBatchesColumns will interpret a setting of -1 to mean auto-calculate acceptable values given the max heap and other information.  See the admin guide for more.
  <LI>The default for org.teiid.useValueCache has changed to false, since typical installations will not greatly benefit from the additional lookup cost.
  <LI>The property RuntimeEngineDeployer.allowFunctionCallsByDefault was added so that Teiid 7.4 behavior is compatible with Teiid 7.3.  Set this property to false to require permissions for function calls when data roles are enabled. 
</ul>

<h4>from 7.2</h4>
<ul>
  <LI>Temporary tables can now be restricted by data roles.  Use the data-role attribute allow-create-temporary-tables to explicitly enable or disable the usage of temporary tables.  
There is also a allowCreateTemporaryTablesByDefault property in the teiid-jboss-beans.xml to control whether usage is allowed by default.  For compatibility with prior 7.x releases, the default is to allow
temporary table access.  	
</ul>

<h4>from 7.1</h4>
<ul>
    <li>Teiid clients now allow the usage of anonymous SSL by default.  
    This changes allows the admin port (default 31443) to use anonymous SSL by default, rather than just securing login traffic.  
    Admin clients should therefore use the mms protocol instead of mm.  This will encrypt all admin traffic and ensure that any passwords in configuration files will
    be encrypted in transit.  See the Admin Guide to upgrade from anonymous SSL to 1-way or 2-way authentication.
    The config properties sslEnabled and clientEncryptionEnabled for SSLConfiguration beans have been combined to a single property mode, that can have the values disabled|login|enabled.
	<li>Apache CXF is now expected to be used as the web services stack provider through JBossWS-CXF.  See the Admin Guide for instructions on 
	installing CXF for use with Teiid's Salesforce and web service connectors.  The WS Resource Adapter's -ds.xml files should no longer use 
	WSSecurityConfigURL and WSSecurityConfigName, rather they should be ConfigFile and ConfigName respectively.  The property values should no longer
	refer to jboss-wsse-client.xml, but instead they should reference a CXF Spring configuration file and particular port configuration.  See the Admin Guide
	for more on using CXF configuration files. 
	<li>The default for data role checking is now "true".  However only VDBs with data roles will have roles enforced.
	<li>The default prepared plan cache size was increased to 512, since it is targeted by internal plans as well.
</ul>

<h4>from 7.0</h4>
<ul>
    <li>The property to enable data roles in teiid-jboss-beans.xml has changed from useEntitlements to useDataRoles.
	<li>Rar file names no longer contain version numbers.  -ds.xml files should be updated from connector-XXX-version.rar to teiid-connector-XXX.rar
	<li>Code table relate configuration properties have been removed.  Code tables are now implemented as materialized views.
</ul>

<h2><a name="Other">Other Issues</a></h2>
<ul>
    <li>TEIID-1170 - correlated subqueries are not allowed in UPDATEs or DELETEs against internal Teiid tables (internal materialized views or temporary tables).
    <li>TEIID-1281 - Negative start indexing is not supported by DB2 and Derby databases.  Usage of the Teiid SUBSTRING against these sources should not use negative start values.
    <li>TEIID-1008 - Most versions of Oracle and MySQL do not support deeply nested correlated references.  There is currently no workaround for this issue.
	<li>For compatibility with the 7.0 release if a stored procedure parameter list begins with identifier=, then it will be parsed as a named parameter invocation even if the intent was to use a comparison predicate 
	as the first parameter value.  The workaround is to use nesting parens, e.g. call proc((identifier=value), ...), which clarifies that this is positional value.  This workaround will not be needed in later releases.
	<li><a url="https://issues.jboss.org/browse/TEIID-1511">TEIID-1511</a> - When a VDB is deployed and undeployed a socket is left open, which may lead to "too manay open files". Check the defect comments for details.
	<li>TEIID-1648 - Teradata lobs can only be consistently read from an embedded client (with the default option to use the calling thread) and in single threaded mode (transactional or thread-count-for-source-concurrency=1). Usage of Teradata lobs under any other configuration is unlikely to work.
	<li>TEIID-2101 - Statement.setMaxRows is not used for cached result sets or when getting a result set from a CallableStatement procedure that returns parameters.	  
</ul>
<h4>from 7.0</h4>
<ul>
  <li>Fixed xsd type handling for SQL/XML and XML document models.  xsd:date, xsd:dateTime, and xsd:time types will now all be displayed using the GMT timezone (Z).  SQL types, such as timestamp, used for an XMLTABLE column will now expect their values to be in the form of the corresponding xsd type.
</ul>

<h2><a name="LibraryUpdates">Thirdparty Library Updates</a></h2>

The following components have been updated:

<h4>From 8.2</h4>
<ul>
    <li>json-simple was removed.
</ul>
<h4>From 7.4</h4>
<ul>
    <li>Saxon was upgraded to 9.2.1.5
    <li>nux 1.6, and xom 1.2 were added.
</ul>
<h4>From 7.1</h4>
<ul>
    <li>json-simple 1.1 was added.
	<li>Netty was upgraded to 3.2.1	
</ul>
<h4>From 7.0</h4>
<ul>
	<li>Direct integration of JBossCache jars was removed.
	<li>Netty was upgraded to 3.2.0	
	<li>JDOM was removed.
</ul>

<h2><a name="Details">Detailed Release Notes</a></h2>
<a href="https://issues.jboss.org/secure/ReleaseNote.jspa?projectId=12310782&version=12318879">Detailed Release Notes - Teiid - Version ${project.version}</a>            
<h2><a name="Documentation">Documentation and Help</a></h2>

The <a href="http://www.jboss.org/teiid/">Teiid community project</a> is hosted on jboss.org.
Documentation and help may be obtained from the local distribution under <a href="teiid-docs">teiid-docs</a> or the following locations.
<ul>

<li><a href="http://www.jboss.org/teiid/docs">Online Documentation</a></li>
<li><a href="https://community.jboss.org/wiki/TheTeiidProject">Wiki</a></li>
<li><a href="http://jira.jboss.org/jira/browse/TEIID">JIRA</a></li>
<li><a href="http://community.jboss.org/en/teiid?view=discussions">Forums</a></li>
</ul>


<h2><a name="Licenses">Licenses</a></h2>

<p>Teiid is licensed under the <a href="LICENSE-lgpl-2.1.txt">LGPL</a>. The
license texts for Teiid and the thirdparty components it uses may be found in the <a href="teiid-docs/licenses">teiid-docs/licenses</a>
directory of the distribution. 

</p>

<h2><a name="About">About JBoss, a
division of Red Hat</a></h2>

<p>JBoss, a division of <a href="http://www.redhat.com/jboss/">Red
Hat</a>, is in the business of
providing
superior technical support to our customers. Our goal is to make
Professional Open Source&trade; the <b>SAFE
CHOICE</b>
for you. We accomplish this by backing up our open source Java products
with technical support services that are delivered by the core
developers themselves. We can help you to train your staff and provide
you with support at every stage of the application lifecycle - from
development and integration through deployment and maintenance. Visit
the <a href="http://www.jboss.com/services/index">JBoss
Services</a> page for more
information.</p>

</BODY>
</HTML><|MERGE_RESOLUTION|>--- conflicted
+++ resolved
@@ -26,24 +26,8 @@
 </UL>
 <H2><A NAME="Highlights"></A>Highlights</H2>
 <ul>
-<<<<<<< HEAD
 <li>TEIID-2528 <b>Encrypted Buffer Files</b> - the buffer manager now supports an option to encrypt Teiid temp data files using 128-bit AES.</li>
 <li>TEIID-2249 TEIID-2559 <b>Dependent Join Enhancements</b> - greater control over full depdendent join pushdown has been added including make dep hint options max and min to control the extent of depdendent join pushdown.</li>
-=======
-<li>TEIID-2444 <b>EAP Platform</b> - the deployment platform for Teiid has been changed to EAP 6.1.Alpha1 </li>
-<li>TEIID-2429 <b>Improved sort performance</b> - improved sorts for large data sets especially under heavy load. </li>
-<li>TEIID-2449 <b>VDB Zips</b> - added the ability to deploy non-Designer based vdb zip artifacts with the ability to place DDL outside of the VDB.xml via the DDL-FILE metadata repository. </li>
-<li>TEIID-2423 TEIID-2470 <b>Additional Embedded deployments</b> - xml and zip vdb deployment options are available for Teiid Embedded. </li>
-<li>TEIID-1092 <b>Session Variables</b> - added the teiid_session_set and teiid_session_get methods to maintain session variables. </li>
-<li>TEIID-2326 <b>Shared Mat Views</b> - materialized views from imported vdbs will be reused rather than recreated in each importing vdb.  </li>
-<li>TEIID-2344 <b>Automatic DB Version Detection</b> - the JDBC translator database version property in most circumstances will not need to be set manually - see the compatibility note below.
-<li>TEIID-2453 <b>STRING_AGG</b> Added the string_agg aggregate function for concatenating binary and character strings.
-<li>TEIID-2504 <b>Improved socket results processing</b> large results processing over a socket transport have been significantly improved for forward only results.  Scrollable results will have only a marginal improvement.
-<li>TEIID-2427 TEIID-2311 <b>Column Masking</b> added column masking and refined row-based security.  Also allow for permissions to be granted via the MetadataFactory methods addPermission and addColumnPermisison to enable
-adding roles via a MetadataRepository.
-<li>TEIID-2507 <b>Session scoped mat views</b> - mat views can now be scoped to sessions via the cache hint, rather than to just the global scope.
-<li>TEIID-2329 <b>MongoDB Support</b> - added a mongodb translator/connector with a wide feature set including pushdown support for lobs, composite keys, and embedded joins.  See the Reference for more.
->>>>>>> 0c786389
 </ul>
 
 <h2><a name="Compatibility">Compatibility Issues</a></h2>
