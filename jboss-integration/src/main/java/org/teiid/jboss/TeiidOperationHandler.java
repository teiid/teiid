/*
 * JBoss, Home of Professional Open Source.
 * Copyright 2011, Red Hat, Inc., and individual contributors
 * as indicated by the @author tags. See the copyright.txt file in the
 * distribution for a full listing of individual contributors.
 *
 * This is free software; you can redistribute it and/or modify it
 * under the terms of the GNU Lesser General Public License as
 * published by the Free Software Foundation; either version 2.1 of
 * the License, or (at your option) any later version.
 *
 * This software is distributed in the hope that it will be useful,
 * but WITHOUT ANY WARRANTY; without even the implied warranty of
 * MERCHANTABILITY or FITNESS FOR A PARTICULAR PURPOSE. See the GNU
 * Lesser General Public License for more details.
 *
 * You should have received a copy of the GNU Lesser General Public
 * License along with this software; if not, write to the Free
 * Software Foundation, Inc., 51 Franklin St, Fifth Floor, Boston, MA
 * 02110-1301 USA, or see the FSF site: http://www.fsf.org.
 */
package org.teiid.jboss;

import static org.jboss.as.controller.descriptions.ModelDescriptionConstants.*;

import java.math.BigDecimal;
import java.math.BigInteger;
import java.sql.Blob;
import java.sql.Clob;
import java.sql.SQLException;
import java.sql.SQLXML;
import java.util.ArrayList;
import java.util.Arrays;
import java.util.Collection;
import java.util.EnumSet;
import java.util.List;
import java.util.Locale;
import java.util.ResourceBundle;
import java.util.concurrent.Callable;
import java.util.concurrent.Future;
import java.util.concurrent.TimeUnit;

import org.jboss.as.connector.metadata.xmldescriptors.ConnectorXmlDescriptor;
import org.jboss.as.connector.services.resourceadapters.deployment.InactiveResourceAdapterDeploymentService.InactiveResourceAdapterDeployment;
import org.jboss.as.connector.util.ConnectorServices;
import org.jboss.as.controller.AbstractWriteAttributeHandler;
import org.jboss.as.controller.AttributeDefinition;
import org.jboss.as.controller.OperationContext;
import org.jboss.as.controller.OperationDefinition;
import org.jboss.as.controller.OperationFailedException;
import org.jboss.as.controller.PathAddress;
import org.jboss.as.controller.SimpleOperationDefinitionBuilder;
import org.jboss.as.controller.descriptions.DefaultOperationDescriptionProvider;
import org.jboss.as.controller.descriptions.DescriptionProvider;
import org.jboss.as.controller.descriptions.ResourceDescriptionResolver;
import org.jboss.as.controller.registry.OperationEntry;
import org.jboss.as.server.deployment.DeploymentUnit;
import org.jboss.dmr.ModelNode;
import org.jboss.dmr.ModelType;
import org.jboss.jca.common.api.metadata.ra.ConfigProperty;
import org.jboss.jca.common.api.metadata.ra.ConnectionDefinition;
import org.jboss.jca.common.api.metadata.ra.ResourceAdapter;
import org.jboss.jca.common.api.metadata.ra.ResourceAdapter1516;
import org.jboss.msc.service.ServiceController;
import org.jboss.msc.service.ServiceName;
import org.jboss.msc.service.ServiceRegistry;
import org.teiid.adminapi.Admin;
import org.teiid.adminapi.Admin.SchemaObjectType;
import org.teiid.adminapi.AdminException;
import org.teiid.adminapi.AdminProcessingException;
import org.teiid.adminapi.VDB;
import org.teiid.adminapi.VDB.ConnectionType;
import org.teiid.adminapi.impl.*;
import org.teiid.adminapi.impl.VDBMetadataMapper.TransactionMetadataMapper;
import org.teiid.adminapi.impl.VDBMetadataMapper.VDBTranslatorMetaDataMapper;
import org.teiid.client.RequestMessage;
import org.teiid.client.ResultsMessage;
import org.teiid.client.plan.PlanNode;
import org.teiid.client.util.ResultsFuture;
import org.teiid.core.TeiidComponentException;
import org.teiid.deployers.ExtendedPropertyMetadata;
import org.teiid.deployers.RuntimeVDB;
import org.teiid.deployers.RuntimeVDB.ReplaceResult;
import org.teiid.deployers.VDBRepository;
import org.teiid.deployers.VDBStatusChecker;
import org.teiid.dqp.internal.datamgr.TranslatorRepository;
import org.teiid.dqp.internal.process.DQPCore;
import org.teiid.dqp.internal.process.DQPWorkContext;
import org.teiid.dqp.internal.process.SessionAwareCache;
import org.teiid.jboss.TeiidServiceNames.InvalidServiceNameException;
import org.teiid.logging.LogConstants;
import org.teiid.logging.LogManager;
import org.teiid.metadata.MetadataStore;
import org.teiid.metadata.Schema;
import org.teiid.query.metadata.DDLStringVisitor;
import org.teiid.query.metadata.TransformationMetadata;
import org.teiid.query.tempdata.TempTableDataManager;
import org.teiid.vdb.runtime.VDBKey;

/**
 * Keep this the class and all the extended classes stateless as there is single instance.
 */
abstract class TeiidOperationHandler extends BaseOperationHandler<DQPCore> {

	protected TeiidOperationHandler(String operationName){
		super(operationName);
	}

	@Override
	protected DQPCore getService(OperationContext context, PathAddress pathAddress, ModelNode operation) throws OperationFailedException {
        ServiceController<?> repo = context.getServiceRegistry(false).getRequiredService(TeiidServiceNames.ENGINE);
        if (repo != null) {
        	return  DQPCore.class.cast(repo.getValue());
        }
        return null;
	}

	protected BufferManagerService getBufferManager(OperationContext context) {
		ServiceController<?> repo = context.getServiceRegistry(false).getRequiredService(TeiidServiceNames.BUFFER_MGR);
        if (repo != null) {
        	return BufferManagerService.class.cast(repo.getService());
        }
        return null;
	}

	protected VDBRepository getVDBrepository(OperationContext context) {
		ServiceController<?> repo = context.getServiceRegistry(false).getRequiredService(TeiidServiceNames.VDB_REPO);
        if (repo != null) {
        	return VDBRepository.class.cast(repo.getValue());
        }
        return null;
	}

	protected int getSessionCount(OperationContext context) throws AdminException {
		int count = 0;
		List<TransportService> transportServices = getTransportServices(context);
		for (TransportService t: transportServices) {
			count += t.getActiveSessionsCount();
		}
		return count;
	}

	protected List<TransportService> getTransportServices(OperationContext context){
		List<TransportService> transports = new ArrayList<TransportService>();
		List<ServiceName> services = context.getServiceRegistry(false).getServiceNames();
        for (ServiceName name:services) {
        	if (TeiidServiceNames.TRANSPORT_BASE.isParentOf(name)) {
        		ServiceController<?> transport = context.getServiceRegistry(false).getService(name);
        		if (transport != null) {
        			transports.add(TransportService.class.cast(transport.getValue()));
        		}
        	}
        }
        return transports;
	}
}

abstract class TranslatorOperationHandler extends BaseOperationHandler<TranslatorRepository> {

	protected TranslatorOperationHandler(String operationName){
		super(operationName);
	}

	@Override
	public TranslatorRepository getService(OperationContext context, PathAddress pathAddress, ModelNode operation) throws OperationFailedException {
        ServiceController<?> sc = context.getServiceRegistry(false).getRequiredService(TeiidServiceNames.TRANSLATOR_REPO);
        return TranslatorRepository.class.cast(sc.getValue());
	}
}

class GetRuntimeVersion extends TeiidOperationHandler{
	protected GetRuntimeVersion(String operationName) {
		super(operationName);
	}
	@Override
	protected void executeOperation(OperationContext context, DQPCore engine, ModelNode operation) throws OperationFailedException{
		context.getResult().set(engine.getRuntimeVersion());
	}
	@Override
	protected void describeParameters(SimpleOperationDefinitionBuilder builder) {
		builder.setReplyType(ModelType.STRING);
	}
}

/**
 * Since all the properties in the DQP/Buffer Manager etc needs restart, just save it to the configuration
 * then restart will apply correctly to the buffer manager.
 */
class AttributeWrite extends AbstractWriteAttributeHandler<Void> {

	public AttributeWrite(AttributeDefinition... attr) {
		super(attr);
	}

	@Override
	protected boolean applyUpdateToRuntime(OperationContext context,ModelNode operation,String attributeName,ModelNode resolvedValue,
			ModelNode currentValue, org.jboss.as.controller.AbstractWriteAttributeHandler.HandbackHolder<Void> handbackHolder)
			throws OperationFailedException {
		return true;
	}

	@Override
	protected void revertUpdateToRuntime(OperationContext context, ModelNode operation, String attributeName,
			ModelNode valueToRestore, ModelNode valueToRevert, Void handback)
			throws OperationFailedException {
	}
}

class GetActiveSessionsCount extends TeiidOperationHandler{
	protected GetActiveSessionsCount(String operationName) {
		super(operationName);
	}
	@Override
	protected void executeOperation(OperationContext context, DQPCore engine, ModelNode operation) throws OperationFailedException{
		try {
			context.getResult().set(getSessionCount(context));
		} catch (AdminException e) {
			throw new OperationFailedException(new ModelNode().set(e.getMessage()));
		}
	}

	@Override
	protected void describeParameters(SimpleOperationDefinitionBuilder builder) {
		builder.setReplyType(ModelType.INT);
	}
}

class ListSessions extends TeiidOperationHandler{
	protected ListSessions() {
		super("list-sessions"); //$NON-NLS-1$
	}
	@Override
	protected void executeOperation(OperationContext context, DQPCore engine, ModelNode operation) throws OperationFailedException{
		String vdbName = null;
		int version = -1;
		boolean filter = false;

		if (operation.hasDefined(OperationsConstants.OPTIONAL_VDB_VERSION.getName()) && operation.hasDefined(OperationsConstants.OPTIONAL_VDB_NAME.getName())) {
			vdbName = operation.get(OperationsConstants.OPTIONAL_VDB_NAME.getName()).asString();
			version = operation.get(OperationsConstants.OPTIONAL_VDB_VERSION.getName()).asInt();
			if (!isValidVDB(context, vdbName, version)) {
				throw new OperationFailedException(new ModelNode().set(IntegrationPlugin.Util.gs(IntegrationPlugin.Event.TEIID50096, vdbName, version)));
			}
			filter = true;
		}

		ModelNode result = context.getResult();
		for (TransportService t: getTransportServices(context)) {
			Collection<SessionMetadata> sessions = t.getActiveSessions();
			for (SessionMetadata session:sessions) {
				if (filter) {
					if (session.getVDBName().equals(vdbName) && session.getVDBVersion() == version) {
						VDBMetadataMapper.SessionMetadataMapper.INSTANCE.wrap(session, result.add());
					}
				}
				else {
					VDBMetadataMapper.SessionMetadataMapper.INSTANCE.wrap(session, result.add());
				}
			}
		}
	}

	@Override
	protected void describeParameters(SimpleOperationDefinitionBuilder builder) {
		builder.addParameter(OperationsConstants.OPTIONAL_VDB_NAME);
		builder.addParameter(OperationsConstants.OPTIONAL_VDB_VERSION);
		builder.setReplyType(ModelType.LIST);
		builder.setReplyParameters(VDBMetadataMapper.SessionMetadataMapper.INSTANCE.getAttributeDefinitions());
	}
}

class ListRequestsPerSession extends TeiidOperationHandler{
	protected ListRequestsPerSession() {
		super("list-requests-per-session"); //$NON-NLS-1$
	}
	@Override
	protected void executeOperation(OperationContext context, DQPCore engine, ModelNode operation) throws OperationFailedException{
		if (!operation.hasDefined(OperationsConstants.SESSION.getName())) {
			throw new OperationFailedException(new ModelNode().set(IntegrationPlugin.Util.getString(OperationsConstants.SESSION.getName()+MISSING)));
		}
		boolean includeSourceQueries = true;
		if (operation.hasDefined(OperationsConstants.INCLUDE_SOURCE.getName())) {
			includeSourceQueries = operation.get(OperationsConstants.INCLUDE_SOURCE.getName()).asBoolean();
		}
		ModelNode result = context.getResult();
		List<RequestMetadata> requests = engine.getRequestsForSession(operation.get(OperationsConstants.SESSION.getName()).asString());
		for (RequestMetadata request:requests) {
			if (request.sourceRequest()) {
				if (includeSourceQueries) {
					VDBMetadataMapper.RequestMetadataMapper.INSTANCE.wrap(request, result.add());
				}
			}
			else {
				VDBMetadataMapper.RequestMetadataMapper.INSTANCE.wrap(request, result.add());
			}
		}
	}

	@Override
	protected void describeParameters(SimpleOperationDefinitionBuilder builder) {
		builder.addParameter(OperationsConstants.SESSION);
		builder.addParameter(OperationsConstants.INCLUDE_SOURCE);
		builder.setReplyType(ModelType.LIST);
		builder.setReplyParameters(VDBMetadataMapper.RequestMetadataMapper.INSTANCE.getAttributeDefinitions());
	}
}

class ListRequests extends TeiidOperationHandler{
	protected ListRequests() {
		super("list-requests"); //$NON-NLS-1$
	}
	@Override
	protected void executeOperation(OperationContext context, DQPCore engine, ModelNode operation) throws OperationFailedException{
		boolean includeSourceQueries = true;
		if (operation.hasDefined(OperationsConstants.INCLUDE_SOURCE.getName())) {
			includeSourceQueries = operation.get(OperationsConstants.INCLUDE_SOURCE.getName()).asBoolean();
		}

		ModelNode result = context.getResult();
		List<RequestMetadata> requests = engine.getRequests();
		for (RequestMetadata request:requests) {
			if (request.sourceRequest()) {
				if (includeSourceQueries) {
					VDBMetadataMapper.RequestMetadataMapper.INSTANCE.wrap(request, result.add());
				}
			}
			else {
				VDBMetadataMapper.RequestMetadataMapper.INSTANCE.wrap(request, result.add());
			}
		}
	}
	@Override
	protected void describeParameters(SimpleOperationDefinitionBuilder builder) {
		builder.addParameter(OperationsConstants.INCLUDE_SOURCE);
		builder.setReplyType(ModelType.LIST);
		builder.setReplyParameters(VDBMetadataMapper.RequestMetadataMapper.INSTANCE.getAttributeDefinitions());
	}
}

class ListRequestsPerVDB extends TeiidOperationHandler{
	protected ListRequestsPerVDB() {
		super("list-requests-per-vdb"); //$NON-NLS-1$
	}
	@Override
	protected void executeOperation(OperationContext context, DQPCore engine, ModelNode operation) throws OperationFailedException{
		if (!operation.hasDefined(OperationsConstants.VDB_NAME.getName())) {
			throw new OperationFailedException(new ModelNode().set(IntegrationPlugin.Util.getString(OperationsConstants.VDB_NAME.getName()+MISSING)));
		}
		if (!operation.hasDefined(OperationsConstants.VDB_VERSION.getName())) {
			throw new OperationFailedException(new ModelNode().set(IntegrationPlugin.Util.getString(OperationsConstants.VDB_VERSION.getName()+MISSING)));
		}

		boolean includeSourceQueries = true;
		if (operation.hasDefined(OperationsConstants.INCLUDE_SOURCE.getName())) {
			includeSourceQueries = operation.get(OperationsConstants.INCLUDE_SOURCE.getName()).asBoolean();
		}

		ModelNode result = context.getResult();
		String vdbName = operation.get(OperationsConstants.VDB_NAME.getName()).asString();
		int vdbVersion = operation.get(OperationsConstants.VDB_VERSION.getName()).asInt();
		if (!isValidVDB(context, vdbName, vdbVersion)) {
			throw new OperationFailedException(new ModelNode().set(IntegrationPlugin.Util.gs(IntegrationPlugin.Event.TEIID50096, vdbName, vdbVersion)));
		}
		for (TransportService t: getTransportServices(context)) {
			List<RequestMetadata> requests = t.getRequestsUsingVDB(vdbName,vdbVersion);
			for (RequestMetadata request:requests) {
				if (request.sourceRequest()) {
					if (includeSourceQueries) {
						VDBMetadataMapper.RequestMetadataMapper.INSTANCE.wrap(request, result.add());
					}
				}
				else {
					VDBMetadataMapper.RequestMetadataMapper.INSTANCE.wrap(request, result.add());
				}
			}
		}
	}

	@Override
	protected void describeParameters(SimpleOperationDefinitionBuilder builder) {
		builder.addParameter(OperationsConstants.VDB_NAME);
		builder.addParameter(OperationsConstants.VDB_VERSION);
		builder.addParameter(OperationsConstants.INCLUDE_SOURCE);

		builder.setReplyType(ModelType.LIST);
		builder.setReplyParameters(VDBMetadataMapper.RequestMetadataMapper.INSTANCE.getAttributeDefinitions());
	}
}

class ListLongRunningRequests extends TeiidOperationHandler{
	protected ListLongRunningRequests() {
		super("list-long-running-requests"); //$NON-NLS-1$
	}
	@Override
	protected void executeOperation(OperationContext context, DQPCore engine, ModelNode operation) throws OperationFailedException{
		ModelNode result = context.getResult();
		List<RequestMetadata> requests = engine.getLongRunningRequests();
		for (RequestMetadata request:requests) {
			VDBMetadataMapper.RequestMetadataMapper.INSTANCE.wrap(request, result.add());
		}
	}
	@Override
	protected void describeParameters(SimpleOperationDefinitionBuilder builder) {
		builder.setReplyType(ModelType.LIST);
		builder.setReplyParameters(VDBMetadataMapper.RequestMetadataMapper.INSTANCE.getAttributeDefinitions());
	}
}

class TerminateSession extends TeiidOperationHandler{
	protected TerminateSession() {
		super("terminate-session"); //$NON-NLS-1$
	}
	@Override
	protected void executeOperation(OperationContext context, DQPCore engine, ModelNode operation) throws OperationFailedException{
		if (!operation.hasDefined(OperationsConstants.SESSION.getName())) {
			throw new OperationFailedException(new ModelNode().set(IntegrationPlugin.Util.getString(OperationsConstants.SESSION.getName()+MISSING)));
		}
		for (TransportService t: getTransportServices(context)) {
			t.terminateSession(operation.get(OperationsConstants.SESSION.getName()).asString());
		}
	}

	@Override
	protected void describeParameters(SimpleOperationDefinitionBuilder builder) {
		builder.addParameter(OperationsConstants.SESSION);
	}
}

class CancelRequest extends TeiidOperationHandler{
	protected CancelRequest() {
		super("cancel-request"); //$NON-NLS-1$
	}
	@Override
	protected void executeOperation(OperationContext context, DQPCore engine, ModelNode operation) throws OperationFailedException{
		try {
			if (!operation.hasDefined(OperationsConstants.SESSION.getName())) {
				throw new OperationFailedException(new ModelNode().set(IntegrationPlugin.Util.getString(OperationsConstants.SESSION.getName()+MISSING)));
			}
			if (!operation.hasDefined(OperationsConstants.EXECUTION_ID.getName())) {
				throw new OperationFailedException(new ModelNode().set(IntegrationPlugin.Util.getString(OperationsConstants.EXECUTION_ID.getName()+MISSING)));
			}
			boolean pass = engine.cancelRequest(operation.get(OperationsConstants.SESSION.getName()).asString(), operation.get(OperationsConstants.EXECUTION_ID.getName()).asLong());
			ModelNode result = context.getResult();

			result.set(pass);
		} catch (TeiidComponentException e) {
			throw new OperationFailedException(e, new ModelNode().set(e.getMessage()));
		}
	}

	@Override
	protected void describeParameters(SimpleOperationDefinitionBuilder builder) {
		builder.addParameter(OperationsConstants.SESSION);
		builder.addParameter(OperationsConstants.EXECUTION_ID);
		builder.setReplyType(ModelType.BOOLEAN);
	}
}

class GetPlan extends TeiidOperationHandler{
	protected GetPlan() {
		super("get-query-plan"); //$NON-NLS-1$
	}
	@Override
	protected void executeOperation(OperationContext context, DQPCore engine, ModelNode operation) throws OperationFailedException{
		if (!operation.hasDefined(OperationsConstants.SESSION.getName())) {
			throw new OperationFailedException(new ModelNode().set(IntegrationPlugin.Util.getString(OperationsConstants.SESSION.getName()+MISSING)));
		}
		if (!operation.hasDefined(OperationsConstants.EXECUTION_ID.getName())) {
			throw new OperationFailedException(new ModelNode().set(IntegrationPlugin.Util.getString(OperationsConstants.EXECUTION_ID.getName()+MISSING)));
		}
		PlanNode plan = engine.getPlan(operation.get(OperationsConstants.SESSION.getName()).asString(), operation.get(OperationsConstants.EXECUTION_ID.getName()).asLong());
		ModelNode result = context.getResult();

		if (plan != null) {
			result.set(plan.toXml());
		}
	}

	@Override
	protected void describeParameters(SimpleOperationDefinitionBuilder builder) {
		builder.addParameter(OperationsConstants.SESSION);
		builder.addParameter(OperationsConstants.EXECUTION_ID);
		builder.setReplyType(ModelType.STRING);
	}
}

abstract class BaseCachehandler extends BaseOperationHandler<SessionAwareCache>{
	BaseCachehandler(String operationName){
		super(operationName);
	}

	@Override
	protected SessionAwareCache getService(OperationContext context, PathAddress pathAddress, ModelNode operation) throws OperationFailedException {
		String cacheType = Admin.Cache.QUERY_SERVICE_RESULT_SET_CACHE.name();

		if (operation.hasDefined(OperationsConstants.CACHE_TYPE.getName())) {
			cacheType = operation.get(OperationsConstants.CACHE_TYPE.getName()).asString();
		}

		ServiceController<?> sc;
		if (SessionAwareCache.isResultsetCache(cacheType)) {
			sc = context.getServiceRegistry(false).getRequiredService(TeiidServiceNames.CACHE_RESULTSET);
		}
		else {
			sc = context.getServiceRegistry(false).getRequiredService(TeiidServiceNames.CACHE_PREPAREDPLAN);
		}

		if (sc != null) {
			return SessionAwareCache.class.cast(sc.getValue());
		}
		return null;
	}
}


class CacheTypes extends BaseCachehandler {
	protected CacheTypes() {
		super("cache-types"); //$NON-NLS-1$
	}

	@Override
	protected void executeOperation(OperationContext context, SessionAwareCache cache, ModelNode operation) throws OperationFailedException {
		ModelNode result = context.getResult();
		Collection<String> types = SessionAwareCache.getCacheTypes();
		for (String type:types) {
			result.add(type);
		}
	}

	@Override
	protected void describeParameters(SimpleOperationDefinitionBuilder builder) {
		builder.setReplyType(ModelType.LIST);
		builder.setReplyValueType(ModelType.STRING);
	}
}

class ClearCache extends BaseCachehandler {

	protected ClearCache() {
		super("clear-cache"); //$NON-NLS-1$
	}

	@Override
	protected void executeOperation(OperationContext context, SessionAwareCache cache, ModelNode operation) throws OperationFailedException {
		if (!operation.hasDefined(OperationsConstants.CACHE_TYPE.getName())) {
			throw new OperationFailedException(new ModelNode().set(IntegrationPlugin.Util.getString(OperationsConstants.CACHE_TYPE.getName()+MISSING)));
		}

		String cacheType = operation.get(OperationsConstants.CACHE_TYPE.getName()).asString();
		if (cache == null) {
			throw new OperationFailedException(new ModelNode().set(IntegrationPlugin.Util.gs(IntegrationPlugin.Event.TEIID50071, cacheType)));
		}

		if (operation.hasDefined(OperationsConstants.VDB_NAME.getName()) && operation.hasDefined(OperationsConstants.VDB_VERSION.getName())) {
			String vdbName = operation.get(OperationsConstants.VDB_NAME.getName()).asString();
			int vdbVersion = operation.get(OperationsConstants.VDB_VERSION.getName()).asInt();
			if (!isValidVDB(context, vdbName, vdbVersion)) {
				throw new OperationFailedException(new ModelNode().set(IntegrationPlugin.Util.gs(IntegrationPlugin.Event.TEIID50096, vdbName, vdbVersion)));
			}
			LogManager.logInfo(LogConstants.CTX_DQP, IntegrationPlugin.Util.gs(IntegrationPlugin.Event.TEIID50005, cacheType, vdbName, vdbVersion));
			cache.clearForVDB(vdbName, vdbVersion);
		}
		else {
			LogManager.logInfo(LogConstants.CTX_DQP, IntegrationPlugin.Util.gs(IntegrationPlugin.Event.TEIID50098, cacheType));
			cache.clearAll();
		}
	}

	@Override
	protected void describeParameters(SimpleOperationDefinitionBuilder builder) {
		builder.addParameter(OperationsConstants.CACHE_TYPE);
		builder.addParameter(OperationsConstants.OPTIONAL_VDB_NAME);
		builder.addParameter(OperationsConstants.OPTIONAL_VDB_VERSION);
	}
}

class CacheStatistics extends BaseCachehandler {

	protected CacheStatistics() {
		super("cache-statistics"); //$NON-NLS-1$
	}

	@Override
	protected void executeOperation(OperationContext context, SessionAwareCache cache, ModelNode operation) throws OperationFailedException {
		if (!operation.hasDefined(OperationsConstants.CACHE_TYPE.getName())) {
			throw new OperationFailedException(new ModelNode().set(IntegrationPlugin.Util.getString(OperationsConstants.CACHE_TYPE.getName()+MISSING)));
		}
		String cacheType = operation.get(OperationsConstants.CACHE_TYPE.getName()).asString();
		if (cache == null) {
			throw new OperationFailedException(new ModelNode().set(IntegrationPlugin.Util.gs(IntegrationPlugin.Event.TEIID50071, cacheType)));
		}

		ModelNode result = context.getResult();
		CacheStatisticsMetadata stats = buildCacheStats(cacheType, cache);
		VDBMetadataMapper.CacheStatisticsMetadataMapper.INSTANCE.wrap(stats, result);
	}

	private CacheStatisticsMetadata buildCacheStats(String name, SessionAwareCache cache) {
		CacheStatisticsMetadata stats = new CacheStatisticsMetadata();
		stats.setName(name);
		stats.setHitRatio(cache.getRequestCount() == 0?0:((double)cache.getCacheHitCount()/cache.getRequestCount())*100);
		stats.setTotalEntries(cache.getTotalCacheEntries());
		stats.setRequestCount(cache.getRequestCount());
		return stats;
	}

	@Override
	protected void describeParameters(SimpleOperationDefinitionBuilder builder) {
		builder.addParameter(OperationsConstants.CACHE_TYPE);
		builder.setReplyType(ModelType.LIST);
		builder.setReplyParameters(VDBMetadataMapper.CacheStatisticsMetadataMapper.INSTANCE.getAttributeDefinitions());
	}
}

class MarkDataSourceAvailable extends TeiidOperationHandler{
	protected MarkDataSourceAvailable() {
		super("mark-datasource-available"); //$NON-NLS-1$
	}

	@Override
	protected void executeOperation(OperationContext context, DQPCore engine, ModelNode operation) throws OperationFailedException {
		if (!operation.hasDefined(OperationsConstants.DS_NAME.getName())) {
			throw new OperationFailedException(new ModelNode().set(IntegrationPlugin.Util.getString(OperationsConstants.DS_NAME.getName()+MISSING)));
		}
		String dsName = operation.get(OperationsConstants.DS_NAME.getName()).asString();
		ServiceController<?> sc = context.getServiceRegistry(false).getRequiredService(TeiidServiceNames.VDB_STATUS_CHECKER);
		VDBStatusChecker vsc = VDBStatusChecker.class.cast(sc.getValue());
		vsc.dataSourceAdded(dsName, null);
	}

	@Override
	protected void describeParameters(SimpleOperationDefinitionBuilder builder) {
		builder.addParameter(OperationsConstants.DS_NAME);
	}
}

class WorkerPoolStatistics extends TeiidOperationHandler{

	protected WorkerPoolStatistics() {
		super("workerpool-statistics"); //$NON-NLS-1$
	}
	@Override
	protected void executeOperation(OperationContext context, DQPCore engine, ModelNode operation) throws OperationFailedException {
		ModelNode result = context.getResult();
		WorkerPoolStatisticsMetadata stats = engine.getWorkerPoolStatistics();
		VDBMetadataMapper.WorkerPoolStatisticsMetadataMapper.INSTANCE.wrap(stats, result);
	}
	@Override
	protected void describeParameters(SimpleOperationDefinitionBuilder builder) {
		builder.setReplyType(ModelType.LIST);
		builder.setReplyParameters(VDBMetadataMapper.WorkerPoolStatisticsMetadataMapper.INSTANCE.getAttributeDefinitions());
	}
}

class ListTransactions extends TeiidOperationHandler{

	protected ListTransactions() {
		super("list-transactions"); //$NON-NLS-1$
	}
	@Override
	protected void executeOperation(OperationContext context, DQPCore engine, ModelNode operation) throws OperationFailedException {
		ModelNode result = context.getResult();
		Collection<TransactionMetadata> txns = engine.getTransactions();
		for (TransactionMetadata txn:txns) {
			VDBMetadataMapper.TransactionMetadataMapper.INSTANCE.wrap(txn, result.add());
		}
	}
	@Override
	protected void describeParameters(SimpleOperationDefinitionBuilder builder) {
		builder.setReplyType(ModelType.LIST);
		builder.setReplyParameters(TransactionMetadataMapper.INSTANCE.getAttributeDefinitions());

	}
}

class TerminateTransaction extends TeiidOperationHandler{

	protected TerminateTransaction() {
		super("terminate-transaction"); //$NON-NLS-1$
	}
	@Override
	protected void executeOperation(OperationContext context, DQPCore engine, ModelNode operation) throws OperationFailedException {

		if (!operation.hasDefined(OperationsConstants.XID.getName())) {
			throw new OperationFailedException(new ModelNode().set(IntegrationPlugin.Util.getString(OperationsConstants.XID.getName()+MISSING)));
		}

		String xid = operation.get(OperationsConstants.XID.getName()).asString();
		try {
			engine.terminateTransaction(xid);
		} catch (AdminException e) {
			throw new OperationFailedException(e, new ModelNode().set(e.getMessage()));
		}
	}

	@Override
	protected void describeParameters(SimpleOperationDefinitionBuilder builder) {
		builder.addParameter(OperationsConstants.XID);
	}
}

class ExecuteQuery extends TeiidOperationHandler{

	protected ExecuteQuery() {
		super("execute-query"); //$NON-NLS-1$
	}
	@Override
	protected void executeOperation(OperationContext context, DQPCore engine, ModelNode operation) throws OperationFailedException {

		if (!operation.hasDefined(OperationsConstants.VDB_NAME.getName())) {
			throw new OperationFailedException(new ModelNode().set(IntegrationPlugin.Util.getString(OperationsConstants.VDB_NAME.getName()+MISSING)));
		}
		if (!operation.hasDefined(OperationsConstants.VDB_VERSION.getName())) {
			throw new OperationFailedException(new ModelNode().set(IntegrationPlugin.Util.getString(OperationsConstants.VDB_VERSION.getName()+MISSING)));
		}
		if (!operation.hasDefined(OperationsConstants.SQL_QUERY.getName())) {
			throw new OperationFailedException(new ModelNode().set(IntegrationPlugin.Util.getString(OperationsConstants.SQL_QUERY.getName()+MISSING)));
		}
		if (!operation.hasDefined(OperationsConstants.TIMEOUT_IN_MILLI.getName())) {
			throw new OperationFailedException(new ModelNode().set(IntegrationPlugin.Util.getString(OperationsConstants.TIMEOUT_IN_MILLI.getName()+MISSING)));
		}

		ModelNode result = context.getResult();
		String vdbName = operation.get(OperationsConstants.VDB_NAME.getName()).asString();
		int vdbVersion = operation.get(OperationsConstants.VDB_VERSION.getName()).asInt();
		String sql = operation.get(OperationsConstants.SQL_QUERY.getName()).asString();
		int timeout = operation.get(OperationsConstants.TIMEOUT_IN_MILLI.getName()).asInt();

		if (!isValidVDB(context, vdbName, vdbVersion)) {
			throw new OperationFailedException(new ModelNode().set(IntegrationPlugin.Util.gs(IntegrationPlugin.Event.TEIID50096, vdbName, vdbVersion)));
		}

		result.set(executeQuery(context, engine, vdbName, vdbVersion, sql, timeout, new ModelNode()));
	}

	@Override
	protected void describeParameters(SimpleOperationDefinitionBuilder builder) {
		builder.addParameter(OperationsConstants.VDB_NAME);
		builder.addParameter(OperationsConstants.VDB_VERSION);
		builder.addParameter(OperationsConstants.SQL_QUERY);
		builder.addParameter(OperationsConstants.TIMEOUT_IN_MILLI);

		builder.setReplyType(ModelType.LIST);
		builder.setReplyValueType(ModelType.STRING);
	}

	public ModelNode executeQuery(final OperationContext context,  final DQPCore engine, final String vdbName, final int version, final String command, final long timoutInMilli, final ModelNode resultsNode) throws OperationFailedException {
		String user = "CLI ADMIN"; //$NON-NLS-1$
		LogManager.logDetail(LogConstants.CTX_RUNTIME, IntegrationPlugin.Util.getString("admin_executing", user, command)); //$NON-NLS-1$

        VDBMetaData vdb = getVDBrepository(context).getLiveVDB(vdbName, version);
        if (vdb == null) {
        	throw new OperationFailedException(new ModelNode().set(IntegrationPlugin.Util.getString("wrong_vdb")));//$NON-NLS-1$
        }
        final SessionMetadata session = TempTableDataManager.createTemporarySession(user, "admin-console", vdb); //$NON-NLS-1$

		final long requestID =  0L;

		DQPWorkContext workContext = new DQPWorkContext();
		workContext.setUseCallingThread(true);
		workContext.setSession(session);

		try {
			return workContext.runInContext(new Callable<ModelNode>() {
				@Override
				public ModelNode call() throws Exception {

					long start = System.currentTimeMillis();
					RequestMessage request = new RequestMessage(command);
					request.setExecutionId(requestID);
					request.setRowLimit(engine.getMaxRowsFetchSize()); // this would limit the number of rows that are returned.
					Future<ResultsMessage> message = engine.executeRequest(requestID, request);
					ResultsMessage rm = null;
					if (timoutInMilli < 0) {
						rm = message.get();
					} else {
						rm = message.get(timoutInMilli, TimeUnit.MILLISECONDS);
					}
			        if (rm.getException() != null) {
			             throw new AdminProcessingException(IntegrationPlugin.Event.TEIID50047, rm.getException());
			        }

			        if (rm.isUpdateResult()) {
			        	writeResults(resultsNode, Arrays.asList("update-count"), rm.getResultsList()); //$NON-NLS-1$
			        }
			        else {
			        	writeResults(resultsNode, Arrays.asList(rm.getColumnNames()), rm.getResultsList());

				        while (rm.getFinalRow() == -1 || rm.getLastRow() < rm.getFinalRow()) {
				        	long elapsed = System.currentTimeMillis() - start;
							message = engine.processCursorRequest(requestID, rm.getLastRow()+1, 1024);
							rm = message.get(timoutInMilli-elapsed, TimeUnit.MILLISECONDS);
							writeResults(resultsNode, Arrays.asList(rm.getColumnNames()), rm.getResultsList());
				        }
			        }

			        long elapsed = System.currentTimeMillis() - start;
			        ResultsFuture<?> response = engine.closeRequest(requestID);
			        response.get(timoutInMilli-elapsed, TimeUnit.MILLISECONDS);
					return resultsNode;
				}
			});
		} catch (Throwable t) {
			throw new OperationFailedException(new ModelNode().set(t.getMessage()));
		} finally {
			try {
				workContext.runInContext(new Callable<Void>() {
					@Override
					public Void call() throws Exception {
						engine.terminateSession(session.getSessionId());
						return null;
					}
				});
			} catch (Throwable e) {
				throw new OperationFailedException(new ModelNode().set(e.getMessage()));
			}
		}
	}

	private void writeResults(ModelNode resultsNode, List<String> columns,  List<? extends List<?>> results) throws SQLException {
		for (List<?> row:results) {
			ModelNode rowNode = new ModelNode();

			for (int colNum = 0; colNum < columns.size(); colNum++) {

				Object aValue = row.get(colNum);
				if (aValue != null) {
					if (aValue instanceof Integer) {
						rowNode.get(columns.get(colNum)).set((Integer)aValue);
					}
					else if (aValue instanceof Long) {
						rowNode.get(columns.get(colNum)).set((Long)aValue);
					}
					else if (aValue instanceof Double) {
						rowNode.get(columns.get(colNum)).set((Double)aValue);
					}
					else if (aValue instanceof Boolean) {
						rowNode.get(columns.get(colNum)).set((Boolean)aValue);
					}
					else if (aValue instanceof BigInteger) {
						rowNode.get(columns.get(colNum)).set((BigInteger)aValue);
					}
					else if (aValue instanceof BigDecimal) {
						rowNode.get(columns.get(colNum)).set((BigDecimal)aValue);
					}
					else if (aValue instanceof String) {
						rowNode.get(columns.get(colNum), TYPE).set(ModelType.STRING);
						rowNode.get(columns.get(colNum)).set((String)aValue);
					}
					else if (aValue instanceof Blob) {
						rowNode.get(columns.get(colNum), TYPE).set(ModelType.OBJECT);
						rowNode.get(columns.get(colNum)).set("blob"); //$NON-NLS-1$
					}
					else if (aValue instanceof Clob) {
						rowNode.get(columns.get(colNum), TYPE).set(ModelType.OBJECT);
						rowNode.get(columns.get(colNum)).set("clob"); //$NON-NLS-1$
					}
					else if (aValue instanceof SQLXML) {
						SQLXML xml = (SQLXML)aValue;
						rowNode.get(columns.get(colNum), TYPE).set(ModelType.STRING);
						rowNode.get(columns.get(colNum)).set(xml.getString());
					}
					else {
						rowNode.get(columns.get(colNum), TYPE).set(ModelType.STRING);
						rowNode.get(columns.get(colNum)).set(aValue.toString());
					}
				}
			}
			resultsNode.add(rowNode);
		}
	}

}

class GetVDB extends BaseOperationHandler<VDBRepository>{

	protected GetVDB() {
		super("get-vdb"); //$NON-NLS-1$
	}

	@Override
	protected VDBRepository getService(OperationContext context, PathAddress pathAddress, ModelNode operation) throws OperationFailedException {
        ServiceController<?> sc = context.getServiceRegistry(false).getRequiredService(TeiidServiceNames.VDB_REPO);
        return VDBRepository.class.cast(sc.getValue());
	}

	@Override
	protected void executeOperation(OperationContext context, VDBRepository repo, ModelNode operation) throws OperationFailedException {
		if (!operation.hasDefined(OperationsConstants.VDB_NAME.getName())) {
			throw new OperationFailedException(new ModelNode().set(IntegrationPlugin.Util.getString(OperationsConstants.VDB_NAME.getName()+MISSING)));
		}
		if (!operation.hasDefined(OperationsConstants.VDB_VERSION.getName())) {
			throw new OperationFailedException(new ModelNode().set(IntegrationPlugin.Util.getString(OperationsConstants.VDB_VERSION.getName()+MISSING)));
		}

		ModelNode result = context.getResult();
		String vdbName = operation.get(OperationsConstants.VDB_NAME.getName()).asString();
		int vdbVersion = operation.get(OperationsConstants.VDB_VERSION.getName()).asInt();

		VDBMetaData vdb = repo.getVDB(vdbName, vdbVersion);
		if (vdb != null) {
			VDBMetadataMapper.INSTANCE.wrap(vdb, result);
		}
		else {
			throw new OperationFailedException(new ModelNode().set(IntegrationPlugin.Util.gs(IntegrationPlugin.Event.TEIID50096, vdbName, vdbVersion)));
		}
	}


	@Override
    public OperationDefinition getOperationDefinition() {
    	final AttributeDefinition[] parameters = new AttributeDefinition[] {OperationsConstants.VDB_NAME, OperationsConstants.VDB_VERSION};
    	final ResourceDescriptionResolver resolver = new TeiidResourceDescriptionResolver(name());
        return new OperationDefinition(name(), OperationEntry.EntryType.PUBLIC, EnumSet.noneOf(OperationEntry.Flag.class), ModelType.OBJECT, null, true, null, null, parameters) {
			@Override
			public DescriptionProvider getDescriptionProvider() {
				return new DefaultOperationDescriptionProvider(name(), resolver, resolver,  ModelType.OBJECT, ModelType.OBJECT, null, null, this.parameters) {
					@Override
				    protected ModelNode getReplyValueTypeDescription(ResourceDescriptionResolver descriptionResolver, Locale locale, ResourceBundle bundle) {
						return VDBMetadataMapper.INSTANCE.describe( new ModelNode());
				    }
				};
			}
        };
    }
}

class GetSchema extends BaseOperationHandler<VDBRepository>{

	protected GetSchema() {
		super("get-schema"); //$NON-NLS-1$
	}

	@Override
	protected VDBRepository getService(OperationContext context, PathAddress pathAddress, ModelNode operation) throws OperationFailedException {
        ServiceController<?> sc = context.getServiceRegistry(false).getRequiredService(TeiidServiceNames.VDB_REPO);
        return VDBRepository.class.cast(sc.getValue());
	}

	@Override
	protected void executeOperation(OperationContext context, VDBRepository repo, ModelNode operation) throws OperationFailedException {
		if (!operation.hasDefined(OperationsConstants.VDB_NAME.getName())) {
			throw new OperationFailedException(new ModelNode().set(IntegrationPlugin.Util.getString(OperationsConstants.VDB_NAME.getName()+MISSING)));
		}
		if (!operation.hasDefined(OperationsConstants.VDB_VERSION.getName())) {
			throw new OperationFailedException(new ModelNode().set(IntegrationPlugin.Util.getString(OperationsConstants.VDB_VERSION.getName()+MISSING)));
		}
		if (!operation.hasDefined(OperationsConstants.MODEL_NAME.getName())) {
			throw new OperationFailedException(new ModelNode().set(IntegrationPlugin.Util.getString(OperationsConstants.MODEL_NAME.getName()+MISSING)));
		}

		ModelNode result = context.getResult();
		String vdbName = operation.get(OperationsConstants.VDB_NAME.getName()).asString();
		int vdbVersion = operation.get(OperationsConstants.VDB_VERSION.getName()).asInt();
		String modelName = operation.get(OperationsConstants.MODEL_NAME.getName()).asString();

		VDBMetaData vdb = repo.getLiveVDB(vdbName, vdbVersion);
		if (vdb == null || (vdb.getStatus() != VDB.Status.ACTIVE)) {
			throw new OperationFailedException(new ModelNode().set(IntegrationPlugin.Util.gs(IntegrationPlugin.Event.TEIID50096, vdbName, vdbVersion)));
		}

		EnumSet<SchemaObjectType> schemaTypes = null;
		if (vdb.getModel(modelName) == null){
			throw new OperationFailedException(new ModelNode().set(IntegrationPlugin.Util.gs(IntegrationPlugin.Event.TEIID50097, vdbName, vdbVersion, modelName)));
		}

		if (operation.hasDefined(OperationsConstants.ENTITY_TYPE.getName())) {
			String[] types = operation.get(OperationsConstants.ENTITY_TYPE.getName()).asString().toUpperCase().split(","); //$NON-NLS-1$
			if (types.length > 0) {
				ArrayList<SchemaObjectType> sot = new ArrayList<Admin.SchemaObjectType>();
				for (int i = 1; i < types.length; i++) {
					sot.add(SchemaObjectType.valueOf(types[i]));
				}
				schemaTypes =  EnumSet.of(SchemaObjectType.valueOf(types[0]), sot.toArray(new SchemaObjectType[sot.size()]));
			}
			else {
				schemaTypes = EnumSet.of(SchemaObjectType.valueOf(types[0]));
			}
		}

		String regEx = null;
		if (operation.hasDefined(OperationsConstants.ENTITY_PATTERN.getName())) {
			regEx = operation.get(OperationsConstants.ENTITY_PATTERN.getName()).asString();
		}

		MetadataStore metadataStore = vdb.getAttachment(TransformationMetadata.class).getMetadataStore();
		Schema schema = metadataStore.getSchema(modelName);
		String ddl = DDLStringVisitor.getDDLString(schema, schemaTypes, regEx);
		result.set(ddl);
	}

	@Override
	protected void describeParameters(SimpleOperationDefinitionBuilder builder) {
		builder.addParameter(OperationsConstants.VDB_NAME);
		builder.addParameter(OperationsConstants.VDB_VERSION);
		builder.addParameter(OperationsConstants.MODEL_NAME);
		builder.addParameter(OperationsConstants.ENTITY_TYPE);
		builder.addParameter(OperationsConstants.ENTITY_PATTERN);
		builder.setReplyType(ModelType.STRING);
	}
}

class ListVDBs extends BaseOperationHandler<VDBRepository>{

	protected ListVDBs() {
		super("list-vdbs"); //$NON-NLS-1$
	}

	@Override
	protected VDBRepository getService(OperationContext context, PathAddress pathAddress, ModelNode operation) throws OperationFailedException {
        ServiceController<?> sc = context.getServiceRegistry(false).getRequiredService(TeiidServiceNames.VDB_REPO);
        return VDBRepository.class.cast(sc.getValue());
	}

	@Override
	protected void executeOperation(OperationContext context, VDBRepository repo, ModelNode operation) throws OperationFailedException {
		ModelNode result = context.getResult();
		List<VDBMetaData> vdbs = repo.getVDBs();
		for (VDBMetaData vdb:vdbs) {
			VDBMetadataMapper.INSTANCE.wrap(vdb, result.add());
		}
	}

	@Override
    public OperationDefinition getOperationDefinition() {
    	final AttributeDefinition[] parameters = new AttributeDefinition[0];
    	final ResourceDescriptionResolver resolver = new TeiidResourceDescriptionResolver(name());
        return new OperationDefinition(name(), OperationEntry.EntryType.PUBLIC, EnumSet.noneOf(OperationEntry.Flag.class), ModelType.OBJECT, null, true, null, null, parameters) {
			@Override
			public DescriptionProvider getDescriptionProvider() {
				return new DefaultOperationDescriptionProvider(name(), resolver, resolver,  ModelType.LIST, ModelType.OBJECT, null, null, this.parameters) {
					@Override
				    protected ModelNode getReplyValueTypeDescription(ResourceDescriptionResolver descriptionResolver, Locale locale, ResourceBundle bundle) {
						return VDBMetadataMapper.INSTANCE.describe( new ModelNode());
				    }
				};
			}
        };
    }
}

class ListTranslators extends TranslatorOperationHandler{

	protected ListTranslators() {
		super("list-translators"); //$NON-NLS-1$
	}

	@Override
	protected void executeOperation(OperationContext context, TranslatorRepository repo, ModelNode operation) throws OperationFailedException {
		ModelNode result = context.getResult();
		List<VDBTranslatorMetaData> translators = repo.getTranslators();
		for (VDBTranslatorMetaData t:translators) {
			VDBMetadataMapper.VDBTranslatorMetaDataMapper.INSTANCE.wrap(t, result.add());
		}
	}

	@Override
	protected void describeParameters(SimpleOperationDefinitionBuilder builder) {
		builder.setReplyType(ModelType.LIST);
		builder.setReplyParameters(VDBMetadataMapper.VDBTranslatorMetaDataMapper.INSTANCE.getAttributeDefinitions());
	}
}

class GetTranslator extends TranslatorOperationHandler{

	protected GetTranslator() {
		super("get-translator"); //$NON-NLS-1$
	}

	@Override
	protected void executeOperation(OperationContext context, TranslatorRepository repo, ModelNode operation) throws OperationFailedException {

		if (!operation.hasDefined(OperationsConstants.TRANSLATOR_NAME.getName())) {
			throw new OperationFailedException(new ModelNode().set(IntegrationPlugin.Util.getString(OperationsConstants.TRANSLATOR_NAME.getName()+MISSING)));
		}

		ModelNode result = context.getResult();
		String translatorName = operation.get(OperationsConstants.TRANSLATOR_NAME.getName()).asString();
		VDBTranslatorMetaData translator = repo.getTranslatorMetaData(translatorName);
		VDBMetadataMapper.VDBTranslatorMetaDataMapper.INSTANCE.wrap(translator, result);
	}

	@Override
	protected void describeParameters(SimpleOperationDefinitionBuilder builder) {
		builder.addParameter(OperationsConstants.TRANSLATOR_NAME);
		builder.setReplyType(ModelType.OBJECT);
		builder.setReplyParameters(VDBTranslatorMetaDataMapper.INSTANCE.getAttributeDefinitions());
	}
}

abstract class VDBOperations extends BaseOperationHandler<RuntimeVDB>{

	public VDBOperations(String operationName) {
		super(operationName);
	}

	@Override
	public RuntimeVDB getService(OperationContext context, PathAddress pathAddress, ModelNode operation) throws OperationFailedException {
		if (!operation.hasDefined(OperationsConstants.VDB_NAME.getName())) {
			throw new OperationFailedException(new ModelNode().set(IntegrationPlugin.Util.getString(OperationsConstants.VDB_NAME.getName()+MISSING)));
		}

		if (!operation.hasDefined(OperationsConstants.VDB_VERSION.getName())) {
			throw new OperationFailedException(new ModelNode().set(IntegrationPlugin.Util.getString(OperationsConstants.VDB_VERSION.getName()+MISSING)));
		}

		String vdbName = operation.get(OperationsConstants.VDB_NAME.getName()).asString();
		int vdbVersion = operation.get(OperationsConstants.VDB_VERSION.getName()).asInt();

		if (!isValidVDB(context, vdbName, vdbVersion)) {
			throw new OperationFailedException(new ModelNode().set(IntegrationPlugin.Util.gs(IntegrationPlugin.Event.TEIID50096, vdbName, vdbVersion)));
		}

		ServiceController<?> sc = context.getServiceRegistry(false).getRequiredService(TeiidServiceNames.vdbServiceName(vdbName, vdbVersion));
        return RuntimeVDB.class.cast(sc.getValue());
	}

	@Override
	protected void describeParameters(SimpleOperationDefinitionBuilder builder) {
		builder.addParameter(OperationsConstants.VDB_NAME);
		builder.addParameter(OperationsConstants.VDB_VERSION);
	}
	
	 static void updateServices(OperationContext context, RuntimeVDB vdb,
				String dsName, ReplaceResult rr) {
		if (rr.isNew) {
			VDBDeployer.addDataSourceListener(context.getServiceTarget(), new VDBKey(vdb.getVdb().getName(), vdb.getVdb().getVersion()), dsName);
		}
		if (rr.removedDs != null) {
			final ServiceRegistry registry = context.getServiceRegistry(true);
		    final ServiceName serviceName = TeiidServiceNames.dsListenerServiceName(vdb.getVdb().getName(), vdb.getVdb().getVersion(), rr.removedDs);
		    final ServiceController<?> controller = registry.getService(serviceName);
		    if (controller != null) {
		    	context.removeService(serviceName);
		    }
		}
	}
}

class AddDataRole extends VDBOperations {

	public AddDataRole() {
		super("add-data-role"); //$NON-NLS-1$
	}

	@Override
	protected void executeOperation(OperationContext context, RuntimeVDB vdb, ModelNode operation) throws OperationFailedException {
		if (!operation.hasDefined(OperationsConstants.DATA_ROLE.getName())) {
			throw new OperationFailedException(new ModelNode().set(IntegrationPlugin.Util.getString(OperationsConstants.DATA_ROLE.getName()+MISSING)));
		}

		if (!operation.hasDefined(OperationsConstants.MAPPED_ROLE.getName())) {
			throw new OperationFailedException(new ModelNode().set(IntegrationPlugin.Util.getString(OperationsConstants.MAPPED_ROLE.getName()+MISSING)));
		}

		String policyName = operation.get(OperationsConstants.DATA_ROLE.getName()).asString();
		String mappedRole = operation.get(OperationsConstants.MAPPED_ROLE.getName()).asString();

		try {
			vdb.addDataRole(policyName, mappedRole);
		} catch (AdminProcessingException e) {
			throw new OperationFailedException(new ModelNode().set(e.getMessage()));
		}
	}

	@Override
	protected void describeParameters(SimpleOperationDefinitionBuilder builder) {
		super.describeParameters(builder);
		builder.addParameter(OperationsConstants.DATA_ROLE);
		builder.addParameter(OperationsConstants.MAPPED_ROLE);
	}
}

class RemoveDataRole extends VDBOperations {

	public RemoveDataRole() {
		super("remove-data-role"); //$NON-NLS-1$
	}

	@Override
	protected void executeOperation(OperationContext context, RuntimeVDB vdb, ModelNode operation) throws OperationFailedException {
		if (!operation.hasDefined(OperationsConstants.DATA_ROLE.getName())) {
			throw new OperationFailedException(new ModelNode().set(IntegrationPlugin.Util.getString(OperationsConstants.DATA_ROLE.getName()+MISSING)));
		}

		if (!operation.hasDefined(OperationsConstants.MAPPED_ROLE.getName())) {
			throw new OperationFailedException(new ModelNode().set(IntegrationPlugin.Util.getString(OperationsConstants.MAPPED_ROLE.getName()+MISSING)));
		}

		String policyName = operation.get(OperationsConstants.DATA_ROLE.getName()).asString();
		String mappedRole = operation.get(OperationsConstants.MAPPED_ROLE.getName()).asString();

		try {
			vdb.remoteDataRole(policyName, mappedRole);
		} catch (AdminProcessingException e) {
			throw new OperationFailedException(new ModelNode().set(e.getMessage()));
		}
	}

	@Override
	protected void describeParameters(SimpleOperationDefinitionBuilder builder) {
		super.describeParameters(builder);
		builder.addParameter(OperationsConstants.DATA_ROLE);
		builder.addParameter(OperationsConstants.MAPPED_ROLE);
	}
}

class AddAnyAuthenticatedDataRole extends VDBOperations {

	public AddAnyAuthenticatedDataRole() {
		super("add-anyauthenticated-role"); //$NON-NLS-1$
	}

	@Override
	protected void executeOperation(OperationContext context, RuntimeVDB vdb, ModelNode operation) throws OperationFailedException {
		if (!operation.hasDefined(OperationsConstants.DATA_ROLE.getName())) {
			throw new OperationFailedException(new ModelNode().set(IntegrationPlugin.Util.getString(OperationsConstants.DATA_ROLE.getName()+MISSING)));
		}

		String policyName = operation.get(OperationsConstants.DATA_ROLE.getName()).asString();
		try {
			vdb.addAnyAuthenticated(policyName);
		} catch (AdminProcessingException e) {
			throw new OperationFailedException(new ModelNode().set(e.getMessage()));
		}
	}

	@Override
	protected void describeParameters(SimpleOperationDefinitionBuilder builder) {
		super.describeParameters(builder);
		builder.addParameter(OperationsConstants.DATA_ROLE);
	}

}

class RemoveAnyAuthenticatedDataRole extends VDBOperations {

	public RemoveAnyAuthenticatedDataRole() {
		super("remove-anyauthenticated-role"); //$NON-NLS-1$
	}

	@Override
	protected void executeOperation(OperationContext context, RuntimeVDB vdb, ModelNode operation) throws OperationFailedException {
		if (!operation.hasDefined(OperationsConstants.DATA_ROLE.getName())) {
			throw new OperationFailedException(new ModelNode().set(IntegrationPlugin.Util.getString(OperationsConstants.DATA_ROLE.getName()+MISSING)));
		}

		String policyName = operation.get(OperationsConstants.DATA_ROLE.getName()).asString();
		try {
			vdb.removeAnyAuthenticated(policyName);
		} catch (AdminProcessingException e) {
			throw new OperationFailedException(new ModelNode().set(e.getMessage()));
		}
	}

	@Override
	protected void describeParameters(SimpleOperationDefinitionBuilder builder) {
		super.describeParameters(builder);
		builder.addParameter(OperationsConstants.DATA_ROLE);
	}
}

class ChangeVDBConnectionType extends VDBOperations {

	public ChangeVDBConnectionType() {
		super("change-vdb-connection-type"); //$NON-NLS-1$
	}

	@Override
	protected void executeOperation(OperationContext context, RuntimeVDB vdb, ModelNode operation) throws OperationFailedException {
		if (!operation.hasDefined(OperationsConstants.CONNECTION_TYPE.getName())) {
			throw new OperationFailedException(new ModelNode().set(IntegrationPlugin.Util.getString(OperationsConstants.CONNECTION_TYPE.getName()+MISSING)));
		}

		String connectionType = operation.get(OperationsConstants.CONNECTION_TYPE.getName()).asString();
		try {
			vdb.changeConnectionType(ConnectionType.valueOf(connectionType));
		} catch (AdminProcessingException e) {
			throw new OperationFailedException(new ModelNode().set(e.getMessage()));
		}
	}

	@Override
	protected void describeParameters(SimpleOperationDefinitionBuilder builder) {
		super.describeParameters(builder);
		builder.addParameter(OperationsConstants.CONNECTION_TYPE);
	}
}

class RestartVDB extends VDBOperations {

	public RestartVDB() {
		super("restart-vdb"); //$NON-NLS-1$
	}

	@Override
	protected void executeOperation(OperationContext context, RuntimeVDB vdb, ModelNode operation) throws OperationFailedException {
		List<String> models = new ArrayList<String>();
		if (operation.hasDefined(OperationsConstants.MODEL_NAMES.getName())) {
			String modelNames = operation.get(OperationsConstants.MODEL_NAMES.getName()).asString();
			for (String model:modelNames.split(",")) { //$NON-NLS-1$
				models.add(model.trim());
			}
		}

		try {
			vdb.restart(models);
		} catch (AdminProcessingException e) {
			throw new OperationFailedException(new ModelNode().set(e.getMessage()));
		}
	}

	@Override
	protected void describeParameters(SimpleOperationDefinitionBuilder builder) {
		super.describeParameters(builder);
		builder.addParameter(OperationsConstants.MODEL_NAMES);
	}
}

class AssignDataSource extends VDBOperations {
	
	boolean modelNameParam;

	public AssignDataSource() {
		this("assign-datasource", true); //$NON-NLS-1$
	}
	
	protected AssignDataSource(String operation, boolean modelNameParam) {
		super(operation);
		this.modelNameParam = modelNameParam;
	}

	@Override
	protected void executeOperation(OperationContext context, RuntimeVDB vdb, ModelNode operation) throws OperationFailedException {
		if (!operation.hasDefined(OperationsConstants.SOURCE_NAME.getName())) {
			throw new OperationFailedException(new ModelNode().set(IntegrationPlugin.Util.getString(OperationsConstants.SOURCE_NAME.getName()+MISSING)));
		}

		if (!operation.hasDefined(OperationsConstants.TRANSLATOR_NAME.getName())) {
			throw new OperationFailedException(new ModelNode().set(IntegrationPlugin.Util.getString(OperationsConstants.TRANSLATOR_NAME.getName()+MISSING)));
		}

		if (!operation.hasDefined(OperationsConstants.DS_NAME.getName())) {
			throw new OperationFailedException(new ModelNode().set(IntegrationPlugin.Util.getString(OperationsConstants.DS_NAME.getName()+MISSING)));
		}

		String sourceName = operation.get(OperationsConstants.SOURCE_NAME.getName()).asString();
		String translatorName = operation.get(OperationsConstants.TRANSLATOR_NAME.getName()).asString();
		String dsName = operation.get(OperationsConstants.DS_NAME.getName()).asString();

		try {
			synchronized (vdb.getVdb()) {
				ReplaceResult rr = vdb.updateSource(sourceName, translatorName, dsName);
				updateServices(context, vdb, dsName, rr);
			}
		} catch (AdminProcessingException e) {
			throw new OperationFailedException(new ModelNode().set(e.getMessage()));
		}
	}

	@Override
	protected void describeParameters(SimpleOperationDefinitionBuilder builder) {
		super.describeParameters(builder);
		if (modelNameParam) {
			builder.addParameter(OperationsConstants.MODEL_NAME);
		}
		builder.addParameter(OperationsConstants.SOURCE_NAME);
		builder.addParameter(OperationsConstants.TRANSLATOR_NAME);
		builder.addParameter(OperationsConstants.DS_NAME);
	}
}

class UpdateSource extends AssignDataSource {
	
	public UpdateSource() {
		super("update-source", false); //$NON-NLS-1$
	}
	
}

class AddSource extends VDBOperations {
	
	public AddSource() {
		super("add-source"); //$NON-NLS-1$
	}
	
	@Override
	protected void executeOperation(OperationContext context, RuntimeVDB vdb, ModelNode operation) throws OperationFailedException {
		if (!operation.hasDefined(OperationsConstants.MODEL_NAME.getName())) {
			throw new OperationFailedException(new ModelNode().set(IntegrationPlugin.Util.getString(OperationsConstants.MODEL_NAME.getName()+MISSING)));
		}

		if (!operation.hasDefined(OperationsConstants.SOURCE_NAME.getName())) {
			throw new OperationFailedException(new ModelNode().set(IntegrationPlugin.Util.getString(OperationsConstants.SOURCE_NAME.getName()+MISSING)));
		}

		if (!operation.hasDefined(OperationsConstants.TRANSLATOR_NAME.getName())) {
			throw new OperationFailedException(new ModelNode().set(IntegrationPlugin.Util.getString(OperationsConstants.TRANSLATOR_NAME.getName()+MISSING)));
		}

		if (!operation.hasDefined(OperationsConstants.DS_NAME.getName())) {
			throw new OperationFailedException(new ModelNode().set(IntegrationPlugin.Util.getString(OperationsConstants.DS_NAME.getName()+MISSING)));
		}


		String modelName = operation.get(OperationsConstants.MODEL_NAME.getName()).asString();
		String sourceName = operation.get(OperationsConstants.SOURCE_NAME.getName()).asString();
		String translatorName = operation.get(OperationsConstants.TRANSLATOR_NAME.getName()).asString();
		String dsName = operation.get(OperationsConstants.DS_NAME.getName()).asString();

		try {
			synchronized (vdb.getVdb()) {
<<<<<<< HEAD
				ReplaceResult rr = vdb.addSource(modelName, sourceName, translatorName, dsName);
				updateServices(context, vdb, dsName, rr);
=======
				ReplaceResult rr = vdb.assignDatasource(modelName, sourceName, translatorName, dsName);
				if (rr.isNew) {
					VDBDeployer.addDataSourceListener(context.getServiceTarget(), new VDBKey(vdb.getVdb().getName(), vdb.getVdb().getVersion()), dsName);
				}
				if (rr.removedDs != null) {
					final ServiceRegistry registry = context.getServiceRegistry(true);
			        ServiceName serviceName;
					try {
						serviceName = TeiidServiceNames.dsListenerServiceName(vdb.getVdb().getName(), vdb.getVdb().getVersion(), rr.removedDs);
					} catch (InvalidServiceNameException e) {
						return; //the old isn't valid
					}
			        final ServiceController<?> controller = registry.getService(serviceName);
			        if (controller != null) {
			        	context.removeService(serviceName);
			        }
				}
>>>>>>> 70ab09c5
			}
		} catch (AdminProcessingException e) {
			throw new OperationFailedException(new ModelNode().set(e.getMessage()));
		}
	}

	@Override
	protected void describeParameters(SimpleOperationDefinitionBuilder builder) {
		super.describeParameters(builder);
		builder.addParameter(OperationsConstants.MODEL_NAME);
		builder.addParameter(OperationsConstants.SOURCE_NAME);
		builder.addParameter(OperationsConstants.TRANSLATOR_NAME);
		builder.addParameter(OperationsConstants.DS_NAME);
	}
}

class RemoveSource extends VDBOperations {
	
	public RemoveSource() {
		super("remove-source"); //$NON-NLS-1$
	}
	
	@Override
	protected void executeOperation(OperationContext context, RuntimeVDB vdb, ModelNode operation) throws OperationFailedException {
		if (!operation.hasDefined(OperationsConstants.MODEL_NAME.getName())) {
			throw new OperationFailedException(new ModelNode().set(IntegrationPlugin.Util.getString(OperationsConstants.MODEL_NAME.getName()+MISSING)));
		}
		
		if (!operation.hasDefined(OperationsConstants.SOURCE_NAME.getName())) {
			throw new OperationFailedException(new ModelNode().set(IntegrationPlugin.Util.getString(OperationsConstants.SOURCE_NAME.getName()+MISSING)));
		}

		String modelName = operation.get(OperationsConstants.MODEL_NAME.getName()).asString();
		String sourceName = operation.get(OperationsConstants.SOURCE_NAME.getName()).asString();

		try {
			synchronized (vdb.getVdb()) {
				ReplaceResult rr = vdb.removeSource(modelName, sourceName);
				updateServices(context, vdb, null, rr);
			}
		} catch (AdminProcessingException e) {
			throw new OperationFailedException(new ModelNode().set(e.getMessage()));
		}
	}

	@Override
	protected void describeParameters(SimpleOperationDefinitionBuilder builder) {
		super.describeParameters(builder);
		builder.addParameter(OperationsConstants.MODEL_NAME);
		builder.addParameter(OperationsConstants.SOURCE_NAME);
	}
}

class ReadRARDescription extends TeiidOperationHandler {

	protected ReadRARDescription() {
		super("read-rar-description"); //$NON-NLS-1$
	}
	@Override
	protected void executeOperation(OperationContext context, DQPCore engine, ModelNode operation) throws OperationFailedException {
		ModelNode result = context.getResult();

		if (!operation.hasDefined(OperationsConstants.RAR_NAME.getName())) {
			throw new OperationFailedException(new ModelNode().set(IntegrationPlugin.Util.getString(OperationsConstants.RAR_NAME.getName()+MISSING)));
		}
		String rarName = operation.get(OperationsConstants.RAR_NAME.getName()).asString();

		ResourceAdapter ra = null;
		ServiceName svcName = ConnectorServices.INACTIVE_RESOURCE_ADAPTER_SERVICE.append(rarName);
		ServiceController<?> sc = context.getServiceRegistry(false).getService(svcName);
		if (sc != null) {
			InactiveResourceAdapterDeployment deployment = InactiveResourceAdapterDeployment.class.cast(sc.getValue());
			ConnectorXmlDescriptor descriptor = deployment.getConnectorXmlDescriptor();
			ra = descriptor.getConnector().getResourceadapter();
		}
		else {
			svcName = ServiceName.JBOSS.append("deployment", "unit").append(rarName); //$NON-NLS-1$ //$NON-NLS-2$
			sc = context.getServiceRegistry(false).getService(svcName);
			if (sc == null) {
				throw new OperationFailedException(new ModelNode().set(IntegrationPlugin.Util.getString("RAR_notfound")));  //$NON-NLS-1$
			}
			DeploymentUnit du = DeploymentUnit.class.cast(sc.getValue());
			ConnectorXmlDescriptor cd = du.getAttachment(ConnectorXmlDescriptor.ATTACHMENT_KEY);
			ra = cd.getConnector().getResourceadapter();
		}
		if (ra instanceof ResourceAdapter1516) {
			ResourceAdapter1516 ra1516 = (ResourceAdapter1516)ra;
			result.add(buildReadOnlyNode("resourceadapter-class", ra1516.getResourceadapterClass())); //$NON-NLS-1$
			List<ConnectionDefinition> connDefinitions = ra1516.getOutboundResourceadapter().getConnectionDefinitions();
			for (ConnectionDefinition p:connDefinitions) {
				result.add(buildReadOnlyNode("managedconnectionfactory-class", p.getManagedConnectionFactoryClass().getValue())); //$NON-NLS-1$
				List<? extends ConfigProperty> props = p.getConfigProperties();
				for (ConfigProperty prop:props) {
					result.add(buildNode(prop));
				}
			}
		}
	}

	private ModelNode buildReadOnlyNode(String name, String value) {
		ModelNode node = new ModelNode();
		node.get(name, TYPE).set(ModelType.STRING);
		node.get(name, "display").set(name); //$NON-NLS-1$
        node.get(name, READ_ONLY).set(Boolean.toString(Boolean.TRUE));
        node.get(name, "advanced").set(Boolean.toString(Boolean.TRUE)); //$NON-NLS-1$
        node.get(name, DEFAULT).set(value);
		return node;
	}

	private ModelNode buildNode(ConfigProperty prop) {
		ModelNode node = new ModelNode();
		String name = prop.getConfigPropertyName().getValue();
		String type = prop.getConfigPropertyType().getValue();

		String defaltValue = null;
		if (prop.getConfigPropertyValue() != null) {
			defaltValue = prop.getConfigPropertyValue().getValue();
		}

		String description = null;
		if (prop.getDescriptions() != null) {
			description = prop.getDescriptions().get(0).getValue();
		}

		ExtendedPropertyMetadata extended = new ExtendedPropertyMetadata(name, type, description, defaltValue);

		if ("java.lang.String".equals(type)) { //$NON-NLS-1$
			node.get(name, TYPE).set(ModelType.STRING);
		}
		else if ("java.lang.Integer".equals(type)) { //$NON-NLS-1$
			node.get(name, TYPE).set(ModelType.INT);
		}
		else if ("java.lang.Long".equals(type)) { //$NON-NLS-1$
			node.get(name, TYPE).set(ModelType.LONG);
		}
		else if ("java.lang.Boolean".equals(type)) { //$NON-NLS-1$
			node.get(name, TYPE).set(ModelType.BOOLEAN);
		}

		node.get(name, REQUIRED).set(extended.required());

		if (extended.description() != null) {
			node.get(name, DESCRIPTION).set(extended.description());
		}
		node.get(name, "display").set(extended.display()); //$NON-NLS-1$
        node.get(name, READ_ONLY).set(extended.readOnly());
        node.get(name, "advanced").set(extended.advanced()); //$NON-NLS-1$

        if (extended.allowed() != null) {
        	for (String s:extended.allowed()) {
        		node.get(name, ALLOWED).add(s);
        	}
        }

        node.get(name, "masked").set(extended.masked()); //$NON-NLS-1$

        if (extended.defaultValue() != null) {
        	node.get(name, DEFAULT).set(extended.defaultValue());
        }
		return node;
	}

	@Override
	protected void describeParameters(SimpleOperationDefinitionBuilder builder) {
		builder.addParameter(OperationsConstants.RAR_NAME);
		builder.setReplyType(ModelType.LIST);
		builder.setReplyValueType(ModelType.STRING);
	}
}

//TEIID-2404
class EngineStatistics extends TeiidOperationHandler {
	protected EngineStatistics() {
		super("engine-statistics"); //$NON-NLS-1$
	}

	@Override
	protected void executeOperation(OperationContext context, DQPCore engine, ModelNode operation) throws OperationFailedException{
		EngineStatisticsMetadata stats = new EngineStatisticsMetadata();
		try {
			BufferManagerService bufferMgrSvc = getBufferManager(context);
			stats.setSessionCount(getSessionCount(context));
			stats.setTotalMemoryUsedInKB(bufferMgrSvc.getHeapCacheMemoryInUseKB());
			stats.setMemoryUsedByActivePlansInKB(bufferMgrSvc.getHeapMemoryInUseByActivePlansKB());
			stats.setDiskWriteCount(bufferMgrSvc.getDiskWriteCount());
			stats.setDiskReadCount(bufferMgrSvc.getDiskReadCount());
			stats.setCacheReadCount(bufferMgrSvc.getCacheReadCount());
			stats.setCacheWriteCount(bufferMgrSvc.getCacheWriteCount());
			stats.setDiskSpaceUsedInMB(bufferMgrSvc.getUsedDiskBufferSpaceMB());
			stats.setActivePlanCount(engine.getActivePlanCount());
			stats.setWaitPlanCount(engine.getWaitingPlanCount());
			stats.setMaxWaitPlanWaterMark(engine.getMaxWaitingPlanWatermark());
			VDBMetadataMapper.EngineStatisticsMetadataMapper.INSTANCE.wrap(stats, context.getResult());
		} catch (AdminException e) {
			throw new OperationFailedException(new ModelNode().set(e.getMessage()));
		}
	}

	@Override
	protected void describeParameters(SimpleOperationDefinitionBuilder builder) {
		builder.setReplyType(ModelType.LIST);
		builder.setReplyParameters(VDBMetadataMapper.EngineStatisticsMetadataMapper.INSTANCE.getAttributeDefinitions());
	}
}<|MERGE_RESOLUTION|>--- conflicted
+++ resolved
@@ -1128,7 +1128,12 @@
 		}
 		if (rr.removedDs != null) {
 			final ServiceRegistry registry = context.getServiceRegistry(true);
-		    final ServiceName serviceName = TeiidServiceNames.dsListenerServiceName(vdb.getVdb().getName(), vdb.getVdb().getVersion(), rr.removedDs);
+		    ServiceName serviceName;
+			try {
+				serviceName = TeiidServiceNames.dsListenerServiceName(vdb.getVdb().getName(), vdb.getVdb().getVersion(), rr.removedDs);
+			} catch (InvalidServiceNameException e) {
+				return; //the old isn't valid
+			}
 		    final ServiceController<?> controller = registry.getService(serviceName);
 		    if (controller != null) {
 		    	context.removeService(serviceName);
@@ -1410,28 +1415,8 @@
 
 		try {
 			synchronized (vdb.getVdb()) {
-<<<<<<< HEAD
 				ReplaceResult rr = vdb.addSource(modelName, sourceName, translatorName, dsName);
 				updateServices(context, vdb, dsName, rr);
-=======
-				ReplaceResult rr = vdb.assignDatasource(modelName, sourceName, translatorName, dsName);
-				if (rr.isNew) {
-					VDBDeployer.addDataSourceListener(context.getServiceTarget(), new VDBKey(vdb.getVdb().getName(), vdb.getVdb().getVersion()), dsName);
-				}
-				if (rr.removedDs != null) {
-					final ServiceRegistry registry = context.getServiceRegistry(true);
-			        ServiceName serviceName;
-					try {
-						serviceName = TeiidServiceNames.dsListenerServiceName(vdb.getVdb().getName(), vdb.getVdb().getVersion(), rr.removedDs);
-					} catch (InvalidServiceNameException e) {
-						return; //the old isn't valid
-					}
-			        final ServiceController<?> controller = registry.getService(serviceName);
-			        if (controller != null) {
-			        	context.removeService(serviceName);
-			        }
-				}
->>>>>>> 70ab09c5
 			}
 		} catch (AdminProcessingException e) {
 			throw new OperationFailedException(new ModelNode().set(e.getMessage()));
