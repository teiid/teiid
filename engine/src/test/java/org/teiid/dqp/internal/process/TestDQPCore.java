/*
 * JBoss, Home of Professional Open Source.
 * See the COPYRIGHT.txt file distributed with this work for information
 * regarding copyright ownership.  Some portions may be licensed
 * to Red Hat, Inc. under one or more contributor license agreements.
 * 
 * This library is free software; you can redistribute it and/or
 * modify it under the terms of the GNU Lesser General Public
 * License as published by the Free Software Foundation; either
 * version 2.1 of the License, or (at your option) any later version.
 * 
 * This library is distributed in the hope that it will be useful,
 * but WITHOUT ANY WARRANTY; without even the implied warranty of
 * MERCHANTABILITY or FITNESS FOR A PARTICULAR PURPOSE.  See the GNU
 * Lesser General Public License for more details.
 * 
 * You should have received a copy of the GNU Lesser General Public
 * License along with this library; if not, write to the Free Software
 * Foundation, Inc., 51 Franklin Street, Fifth Floor, Boston, MA
 * 02110-1301 USA.
 */

package org.teiid.dqp.internal.process;

import static org.junit.Assert.*;

import java.sql.ResultSet;
import java.util.HashMap;
import java.util.concurrent.ExecutionException;
import java.util.concurrent.Future;
import java.util.concurrent.TimeUnit;
import java.util.concurrent.TimeoutException;

import org.junit.After;
import org.junit.Before;
import org.junit.Ignore;
import org.junit.Test;
import org.mockito.Mockito;
import org.teiid.adminapi.DataPolicy;
import org.teiid.adminapi.impl.DataPolicyMetadata;
import org.teiid.api.exception.query.QueryResolverException;
import org.teiid.cache.CacheConfiguration;
import org.teiid.cache.DefaultCacheFactory;
import org.teiid.client.RequestMessage;
import org.teiid.client.ResultsMessage;
import org.teiid.client.RequestMessage.StatementType;
import org.teiid.client.lob.LobChunk;
import org.teiid.client.util.ResultsFuture;
import org.teiid.common.buffer.BufferManager;
import org.teiid.common.buffer.BufferManagerFactory;
import org.teiid.common.buffer.impl.BufferManagerImpl;
import org.teiid.core.TeiidProcessingException;
import org.teiid.core.types.BlobType;
import org.teiid.dqp.internal.datamgr.ConnectorManagerRepository;
import org.teiid.dqp.internal.datamgr.FakeTransactionService;
import org.teiid.dqp.internal.process.AbstractWorkItem.ThreadState;
import org.teiid.dqp.service.AutoGenDataService;
import org.teiid.dqp.service.BufferService;
import org.teiid.query.optimizer.TestOptimizer;
import org.teiid.query.optimizer.capabilities.BasicSourceCapabilities;
import org.teiid.query.optimizer.capabilities.SourceCapabilities.Capability;
import org.teiid.query.unittest.RealMetadataFactory;

@SuppressWarnings("nls")
public class TestDQPCore {

    private final class LobThread extends Thread {
		BlobType bt;
		private final RequestMessage reqMsg;
		volatile ResultsFuture<LobChunk> chunkFuture;
		protected DQPWorkContext workContext;

		private LobThread(RequestMessage reqMsg) {
			this.reqMsg = reqMsg;
		}
		
		@Override
		public void run() {
			synchronized (this) {
				while (workContext == null) {
					try {
						this.wait();
					} catch (InterruptedException e) {
					}
				}
			}
			workContext.runInContext(new Runnable() {
				
				@Override
				public void run() {
					try {
						chunkFuture = core.requestNextLobChunk(1, reqMsg.getExecutionId(), bt.getReferenceStreamId());
					} catch (TeiidProcessingException e) {
						e.printStackTrace();
					}
				}
			});
		}
	}

	private DQPCore core;
    private DQPConfiguration config;
    private AutoGenDataService agds;

    @Before public void setUp() throws Exception {
    	agds = new AutoGenDataService();
        DQPWorkContext context = RealMetadataFactory.buildWorkContext(RealMetadataFactory.createTransformationMetadata(RealMetadataFactory.exampleBQTCached().getMetadataStore(), "bqt"));
        context.getVDB().getModel("BQT3").setVisible(false); //$NON-NLS-1$
        context.getVDB().getModel("VQT").setVisible(false); //$NON-NLS-1$
        HashMap<String, DataPolicy> policies = new HashMap<String, DataPolicy>();
        policies.put("foo", new DataPolicyMetadata());
        context.setPolicies(policies);

        ConnectorManagerRepository repo = Mockito.mock(ConnectorManagerRepository.class);
        context.getVDB().addAttchment(ConnectorManagerRepository.class, repo);
        Mockito.stub(repo.getConnectorManager(Mockito.anyString())).toReturn(agds);
        BufferService bs = new BufferService() {
			
			@Override
			public BufferManager getBufferManager() {
				BufferManagerImpl bm = BufferManagerFactory.createBufferManager();
				bm.setInlineLobs(false);
				return bm;
			}
		};
        core = new DQPCore();
        core.setBufferService(bs);
        core.setResultsetCache(new SessionAwareCache<CachedResults>(new DefaultCacheFactory(), SessionAwareCache.Type.RESULTSET, new CacheConfiguration()));
        core.setPreparedPlanCache(new SessionAwareCache<PreparedPlan>(new DefaultCacheFactory(), SessionAwareCache.Type.PREPAREDPLAN, new CacheConfiguration()));
        core.setTransactionService(new FakeTransactionService());
        
        config = new DQPConfiguration();
        config.setMaxActivePlans(1);
        config.setUserRequestSourceConcurrency(2);
<<<<<<< HEAD
=======
        config.setResultsetCacheConfig(new CacheConfiguration());
        DefaultAuthorizationValidator daa = new DefaultAuthorizationValidator();
        daa.setPolicyDecider(new DataRolePolicyDecider());
        config.setAuthorizationValidator(daa);
>>>>>>> 7582f645
        core.start(config);
        core.getPrepPlanCache().setModTime(1);
        core.getRsCache().setBufferManager(bs.getBufferManager());
    }
    
    @After public void tearDown() throws Exception {
    	DQPWorkContext.setWorkContext(new DQPWorkContext());
    	core.stop();
    }

    public RequestMessage exampleRequestMessage(String sql) {
        RequestMessage msg = new RequestMessage(sql);
        msg.setCursorType(ResultSet.TYPE_SCROLL_INSENSITIVE);
        msg.setFetchSize(10);
        msg.setPartialResults(false);
        msg.setExecutionId(100);
        return msg;
    }
    
    @Test public void testConfigurationSets() {
    	assertEquals(1, core.getMaxActivePlans());
    	assertEquals(2, core.getUserRequestSourceConcurrency());
    }

    @Test public void testRequest1() throws Exception {
    	helpExecute("SELECT IntKey FROM BQT1.SmallA", "a"); //$NON-NLS-1$ //$NON-NLS-2$
    }
    
    @Test public void testHasRole() throws Exception {
        String sql = "SELECT hasRole('foo')"; //$NON-NLS-1$
        String userName = "logon"; //$NON-NLS-1$
        ResultsMessage rm = helpExecute(sql, userName);
        assertTrue((Boolean)rm.getResults()[0].get(0));
    }
    
    @Test public void testNotHasRole() throws Exception {
        String sql = "SELECT hasRole('bar')"; //$NON-NLS-1$
        String userName = "logon"; //$NON-NLS-1$
        ResultsMessage rm = helpExecute(sql, userName);
        assertFalse((Boolean)rm.getResults()[0].get(0));
    }

    @Test public void testUser1() throws Exception {
        String sql = "SELECT IntKey FROM BQT1.SmallA WHERE user() = 'logon'"; //$NON-NLS-1$
        String userName = "logon"; //$NON-NLS-1$
        helpExecute(sql, userName);
    }

    @Test public void testUser2() throws Exception {
        String sql = "SELECT IntKey FROM BQT1.SmallA WHERE user() LIKE 'logon'"; //$NON-NLS-1$
        String userName = "logon"; //$NON-NLS-1$
        helpExecute(sql, userName);
    }

    @Test public void testUser3() throws Exception {
        String sql = "SELECT IntKey FROM BQT1.SmallA WHERE user() IN ('logon3') AND StringKey LIKE '1'"; //$NON-NLS-1$
        String userName = "logon3"; //$NON-NLS-1$
        helpExecute(sql, userName);
    }

    @Test public void testUser4() throws Exception {
        String sql = "SELECT IntKey FROM BQT1.SmallA WHERE 'logon4' = user() AND StringKey = '1'"; //$NON-NLS-1$
        String userName = "logon4"; //$NON-NLS-1$
        helpExecute(sql, userName);
    }

    @Test public void testUser5() throws Exception {
        String sql = "SELECT IntKey FROM BQT1.SmallA WHERE user() IS NULL "; //$NON-NLS-1$
        String userName = "logon"; //$NON-NLS-1$
        helpExecute(sql, userName);
    }

    @Test public void testUser6() throws Exception {
        String sql = "SELECT IntKey FROM BQT1.SmallA WHERE user() = 'logon33' "; //$NON-NLS-1$
        String userName = "logon"; //$NON-NLS-1$
        helpExecute(sql, userName);
    }

    @Test public void testUser7() throws Exception {
        String sql = "UPDATE BQT1.SmallA SET IntKey = 2 WHERE user() = 'logon' AND StringKey = '1' "; //$NON-NLS-1$
        String userName = "logon"; //$NON-NLS-1$
        helpExecute(sql, userName);
    }

    @Test public void testUser8() throws Exception {
        String sql = "SELECT user(), StringKey FROM BQT1.SmallA WHERE IntKey = 1 "; //$NON-NLS-1$
        String userName = "logon"; //$NON-NLS-1$
        helpExecute(sql, userName);
    }

    @Test public void testUser9() throws Exception {
        String sql = "SELECT IntKey FROM BQT1.SmallA WHERE user() = StringKey AND StringKey = '1' "; //$NON-NLS-1$
        String userName = "1"; //$NON-NLS-1$
        helpExecute(sql, userName);
    }

    @Test public void testEnvSessionId() throws Exception {
        String sql = "SELECT env('sessionid') as SessionID"; //$NON-NLS-1$
        String userName = "1"; //$NON-NLS-1$
        ResultsMessage rm = helpExecute(sql, userName);
        assertEquals("1", rm.getResults()[0].get(0)); //$NON-NLS-1$
    }
    
    @Test public void testEnvSessionIdMixedCase() throws Exception {
        String sql = "SELECT env('sEsSIonId') as SessionID"; //$NON-NLS-1$
        String userName = "1"; //$NON-NLS-1$
        ResultsMessage rm = helpExecute(sql, userName);
        assertEquals("1", rm.getResults()[0].get(0)); //$NON-NLS-1$
    }
    
    @Test public void testTxnAutoWrap() throws Exception {
    	String sql = "SELECT * FROM BQT1.SmallA"; //$NON-NLS-1$
    	helpExecute(sql, "a", 1, true); //$NON-NLS-1$
    }
    
    /**
     * Ensures that VQT visibility does not affect the view query
     */
    @Test public void testViewVisibility() throws Exception {
    	String sql = "SELECT * FROM VQT.SmallA_2589g"; //$NON-NLS-1$
    	helpExecute(sql, "a"); //$NON-NLS-1$
    }
    
    @Test public void testLimitCompensation() throws Exception {
    	String sql = "SELECT * FROM VQT.SmallA_2589g LIMIT 1, 1"; //$NON-NLS-1$
    	BasicSourceCapabilities caps = TestOptimizer.getTypicalCapabilities();
    	caps.setCapabilitySupport(Capability.ROW_LIMIT, true);
    	agds.setCaps(caps);
    	ResultsMessage rm = helpExecute(sql, "a"); //$NON-NLS-1$
    	//we test for > 0 here because the autogen service doesn't obey the limit
    	assertTrue(rm.getResults().length > 0);
    }
    
    @Test public void testLimitCompensation1() throws Exception {
    	String sql = "SELECT * FROM VQT.SmallA_2589g LIMIT 1, 1"; //$NON-NLS-1$
    	ResultsMessage rm = helpExecute(sql, "a"); //$NON-NLS-1$
    	assertEquals(1, rm.getResults().length);
    }

    
    /**
     * Tests whether an exception result is sent when an exception occurs
     * @since 4.3
     */
    @Test public void testPlanningException() throws Exception {
        String sql = "SELECT IntKey FROM BQT1.BadIdea "; //$NON-NLS-1$
        
        RequestMessage reqMsg = exampleRequestMessage(sql);

        Future<ResultsMessage> message = core.executeRequest(reqMsg.getExecutionId(), reqMsg);
        try {
        	message.get(5000, TimeUnit.MILLISECONDS);
        } catch (ExecutionException e) {
        	assertTrue(e.getCause() instanceof QueryResolverException);
        }
    }
    
    @Ignore("visibility no longer ristricts access")
	@Test public void testLookupVisibility() throws Exception {
		helpTestVisibilityFails("select lookup('bqt3.smalla', 'intkey', 'stringkey', '?')"); //$NON-NLS-1$
	}
	
	@Test public void testCancel() throws Exception {
		assertFalse(this.core.cancelRequest(1L));
	}
	
    @Test public void testBufferLimit() throws Exception {
    	//the sql should return 400 rows
        String sql = "SELECT A.IntKey FROM BQT1.SmallA as A, BQT1.SmallA as B, (select intkey from BQT1.SmallA limit 4) as C"; //$NON-NLS-1$
        String userName = "1"; //$NON-NLS-1$
        String sessionid = "1"; //$NON-NLS-1$
        
        RequestMessage reqMsg = exampleRequestMessage(sql);
        reqMsg.setCursorType(ResultSet.TYPE_FORWARD_ONLY);
        DQPWorkContext.getWorkContext().getSession().setSessionId(sessionid);
        DQPWorkContext.getWorkContext().getSession().setUserName(userName);
        ((BufferManagerImpl)core.getBufferManager()).setProcessorBatchSize(1);
        Future<ResultsMessage> message = core.executeRequest(reqMsg.getExecutionId(), reqMsg);
        ResultsMessage rm = message.get(500000, TimeUnit.MILLISECONDS);
        assertNull(rm.getException());

        int rowsPerBatch = 8;
		assertEquals(rowsPerBatch, rm.getResults().length);
        RequestWorkItem item = core.getRequestWorkItem(DQPWorkContext.getWorkContext().getRequestID(reqMsg.getExecutionId()));

        message = core.processCursorRequest(reqMsg.getExecutionId(), 9, rowsPerBatch);
        rm = message.get(500000, TimeUnit.MILLISECONDS);
        assertNull(rm.getException());
        assertEquals(rowsPerBatch, rm.getResults().length);
        //ensure that we are idle
        for (int i = 0; i < 10 && item.getThreadState() != ThreadState.IDLE; i++) {
        	Thread.sleep(100);
        }
        assertEquals(ThreadState.IDLE, item.getThreadState());
        assertTrue(item.resultsBuffer.getManagedRowCount() <= rowsPerBatch*23);
        //pull the rest of the results
        for (int j = 0; j < 48; j++) {
            item = core.getRequestWorkItem(DQPWorkContext.getWorkContext().getRequestID(reqMsg.getExecutionId()));

	        message = core.processCursorRequest(reqMsg.getExecutionId(), (j + 2) * rowsPerBatch + 1, rowsPerBatch);
	        rm = message.get(5000, TimeUnit.MILLISECONDS);
	        assertNull(rm.getException());
	        assertEquals(rowsPerBatch, rm.getResultsList().size());
        }
    }
    
    @Test public void testBufferReuse() throws Exception {
    	//the sql should return 100 rows
        String sql = "SELECT A.IntKey FROM BQT1.SmallA as A, BQT1.SmallA as B ORDER BY A.IntKey"; //$NON-NLS-1$
        String userName = "1"; //$NON-NLS-1$
        String sessionid = "1"; //$NON-NLS-1$
        
        RequestMessage reqMsg = exampleRequestMessage(sql);
        reqMsg.setCursorType(ResultSet.TYPE_FORWARD_ONLY);
        DQPWorkContext.getWorkContext().getSession().setSessionId(sessionid);
        DQPWorkContext.getWorkContext().getSession().setUserName(userName);
        ((BufferManagerImpl)core.getBufferManager()).setProcessorBatchSize(1);
        Future<ResultsMessage> message = core.executeRequest(reqMsg.getExecutionId(), reqMsg);
        ResultsMessage rm = message.get(500000, TimeUnit.MILLISECONDS);
        assertNull(rm.getException());
        assertEquals(8, rm.getResultsList().size());
        RequestWorkItem item = core.getRequestWorkItem(DQPWorkContext.getWorkContext().getRequestID(reqMsg.getExecutionId()));
        assertEquals(100, item.resultsBuffer.getRowCount());
    }
    
    @Test public void testBufferReuse1() throws Exception {
    	//the sql should return 100 rows
        String sql = "SELECT IntKey FROM texttable('1112131415' columns intkey integer width 2 no row delimiter) t " +
        		"union " +
        		"SELECT IntKey FROM bqt1.smalla"; //$NON-NLS-1$
        String userName = "1"; //$NON-NLS-1$
        String sessionid = "1"; //$NON-NLS-1$
        agds.sleep = 500;
        agds.setUseIntCounter(true);
        RequestMessage reqMsg = exampleRequestMessage(sql);
        reqMsg.setCursorType(ResultSet.TYPE_FORWARD_ONLY);
        DQPWorkContext.getWorkContext().getSession().setSessionId(sessionid);
        DQPWorkContext.getWorkContext().getSession().setUserName(userName);
        BufferManagerImpl bufferManager = (BufferManagerImpl)core.getBufferManager();
		bufferManager.setProcessorBatchSize(20);
        Future<ResultsMessage> message = core.executeRequest(reqMsg.getExecutionId(), reqMsg);
        ResultsMessage rm = message.get(500000, TimeUnit.MILLISECONDS);
        assertNull(rm.getException());
        assertEquals(5, rm.getResults().length);
        
        message = core.processCursorRequest(reqMsg.getExecutionId(), 6, 5);
        rm = message.get(500000, TimeUnit.MILLISECONDS);
        assertNull(rm.getException());
        assertEquals(5, rm.getResults().length);
        
        message = core.processCursorRequest(reqMsg.getExecutionId(), 11, 5);
        rm = message.get(500000, TimeUnit.MILLISECONDS);
        assertNull(rm.getException());
        assertEquals(5, rm.getResults().length);
    }
    
    @Test public void testSourceConcurrency() throws Exception {
    	//setup default of 2
    	agds.setSleep(100);
    	StringBuffer sql = new StringBuffer();
    	int branches = 20;
    	for (int i = 0; i < branches; i++) {
    		if (i > 0) {
    			sql.append(" union all ");
    		}
    		sql.append("select intkey || " + i + " from bqt1.smalla");
    	}
    	sql.append(" limit 2");
    	helpExecute(sql.toString(), "a");
    	//there's isn't a hard guarantee that only two requests will get started
    	assertTrue(agds.getExecuteCount().get() <= 6);
    	
    	//20 concurrent
    	core.setUserRequestSourceConcurrency(20);
    	agds.getExecuteCount().set(0);
    	helpExecute(sql.toString(), "a");
    	assertTrue(agds.getExecuteCount().get() <= 20);
    	assertTrue(agds.getExecuteCount().get() > 10);
    	
    	//serial
    	core.setUserRequestSourceConcurrency(1);
    	agds.getExecuteCount().set(0);
    	helpExecute(sql.toString(), "a");
    	assertEquals(1, agds.getExecuteCount().get());
    }
    
    @Test public void testUsingFinalBuffer() throws Exception {
    	String sql = "select intkey from bqt1.smalla union select 1";
    	((BufferManagerImpl)core.getBufferManager()).setProcessorBatchSize(2);
    	agds.sleep = 500;
        RequestMessage reqMsg = exampleRequestMessage(sql);
        Future<ResultsMessage> message = core.executeRequest(reqMsg.getExecutionId(), reqMsg);
        ResultsMessage rm = message.get(500000, TimeUnit.MILLISECONDS);
        assertNull(rm.getException());
        assertEquals(1, rm.getResults().length);

        message = core.processCursorRequest(reqMsg.getExecutionId(), 3, 2);
        rm = message.get(500000, TimeUnit.MILLISECONDS);
        assertNull(rm.getException());
        assertEquals(1, rm.getResults().length);
        
        message = core.processCursorRequest(reqMsg.getExecutionId(), 3, 2);
        rm = message.get(500000, TimeUnit.MILLISECONDS);
        assertNull(rm.getException());
        assertEquals(0, rm.getResults().length);
    }
    
    @Test public void testPreparedPlanInvalidation() throws Exception {
        String sql = "insert into #temp select * FROM vqt.SmallB"; //$NON-NLS-1$
        String userName = "1"; //$NON-NLS-1$
        int sessionid = 1; //$NON-NLS-1$
        RequestMessage reqMsg = exampleRequestMessage(sql);
        ResultsMessage rm = execute(userName, sessionid, reqMsg);
        assertEquals(1, rm.getResults().length); //$NON-NLS-1$
        
        sql = "select * from #temp"; //$NON-NLS-1$
        reqMsg = exampleRequestMessage(sql);
        reqMsg.setStatementType(StatementType.PREPARED);
        rm = execute(userName, sessionid, reqMsg);
        assertEquals(10, rm.getResults().length); //$NON-NLS-1$
        
        sql = "select * from #temp"; //$NON-NLS-1$
        reqMsg = exampleRequestMessage(sql);
        reqMsg.setStatementType(StatementType.PREPARED);
        rm = execute(userName, sessionid, reqMsg);
        assertEquals(10, rm.getResults().length); //$NON-NLS-1$
        
        assertEquals(1, this.core.getPrepPlanCache().getCacheHitCount());

        Thread.sleep(100);

        //perform a minor update, we should still use the cache
        sql = "delete from #temp where a12345 = '11'"; //$NON-NLS-1$
        reqMsg = exampleRequestMessage(sql);
        rm = execute(userName, sessionid, reqMsg);
        assertEquals(1, rm.getResults().length); //$NON-NLS-1$

        sql = "select * from #temp"; //$NON-NLS-1$
        reqMsg = exampleRequestMessage(sql);
        reqMsg.setStatementType(StatementType.PREPARED);
        rm = execute(userName, sessionid, reqMsg);
        assertEquals(10, rm.getResults().length); //$NON-NLS-1$
        
        assertEquals(2, this.core.getPrepPlanCache().getCacheHitCount());

        //perform a major update, we will purge the plan
        sql = "delete from #temp"; //$NON-NLS-1$
        reqMsg = exampleRequestMessage(sql);
        rm = execute(userName, sessionid, reqMsg);
        assertEquals(1, rm.getResults().length); //$NON-NLS-1$
        
        sql = "select * from #temp"; //$NON-NLS-1$
        reqMsg = exampleRequestMessage(sql);
        reqMsg.setStatementType(StatementType.PREPARED);
        rm = execute(userName, sessionid, reqMsg);
        assertEquals(0, rm.getResults().length); //$NON-NLS-1$
        
        assertEquals(2, this.core.getPrepPlanCache().getCacheHitCount());
    }
    
    @Test public void testRsCacheInvalidation() throws Exception {
        String sql = "select * FROM vqt.SmallB"; //$NON-NLS-1$
        String userName = "1"; //$NON-NLS-1$
        int sessionid = 1; //$NON-NLS-1$
        RequestMessage reqMsg = exampleRequestMessage(sql);
        reqMsg.setUseResultSetCache(true);
        ResultsMessage rm = execute(userName, sessionid, reqMsg);
        assertEquals(10, rm.getResults().length); //$NON-NLS-1$
                
        sql = "select * FROM vqt.SmallB"; //$NON-NLS-1$
        reqMsg = exampleRequestMessage(sql);
        reqMsg.setUseResultSetCache(true);
        rm = execute(userName, sessionid, reqMsg);
        assertEquals(10, rm.getResults().length); //$NON-NLS-1$
        
        assertEquals(1, this.core.getRsCache().getCacheHitCount());

        Thread.sleep(100);

        sql = "delete from bqt1.smalla"; //$NON-NLS-1$
        reqMsg = exampleRequestMessage(sql);
        rm = execute(userName, sessionid, reqMsg);
        assertEquals(1, rm.getResults().length); //$NON-NLS-1$
        
        sql = "select * FROM vqt.SmallB"; //$NON-NLS-1$
        reqMsg = exampleRequestMessage(sql);
        reqMsg.setUseResultSetCache(true);
        rm = execute(userName, sessionid, reqMsg);
        assertEquals(10, rm.getResults().length); //$NON-NLS-1$
        
        assertEquals(1, this.core.getRsCache().getCacheHitCount());
    }
    
    @Test public void testLobConcurrency() throws Exception {
    	RequestMessage reqMsg = exampleRequestMessage("select to_bytes(stringkey, 'utf-8') FROM BQT1.SmallA"); 
        reqMsg.setTxnAutoWrapMode(RequestMessage.TXN_WRAP_OFF);
        agds.setSleep(100);
        ResultsFuture<ResultsMessage> message = core.executeRequest(reqMsg.getExecutionId(), reqMsg);
        final LobThread t = new LobThread(reqMsg);
        t.start();
        message.addCompletionListener(new ResultsFuture.CompletionListener<ResultsMessage>() {
        	@Override
        	public void onCompletion(ResultsFuture<ResultsMessage> future) {
        		try {
        			final BlobType bt = (BlobType)future.get().getResults()[0].get(0);
        			t.bt = bt;
        			t.workContext = DQPWorkContext.getWorkContext();
        			synchronized (t) {
            			t.notify();
					}
        			Thread.sleep(100); //give the Thread a chance to run
				} catch (Exception e) {
					throw new RuntimeException(e);
				}
        	}
		});
        message.get();
        t.join();
        assertNotNull(t.chunkFuture.get().getBytes());
    }
    
	public void helpTestVisibilityFails(String sql) throws Exception {
        RequestMessage reqMsg = exampleRequestMessage(sql); 
        reqMsg.setTxnAutoWrapMode(RequestMessage.TXN_WRAP_OFF);
        Future<ResultsMessage> message = core.executeRequest(reqMsg.getExecutionId(), reqMsg);
        ResultsMessage results = message.get(5000, TimeUnit.MILLISECONDS);
        assertEquals("[QueryValidatorException]Group does not exist: BQT3.SmallA", results.getException().toString()); //$NON-NLS-1$
	}

    ///////////////////////////Helper method///////////////////////////////////
    private ResultsMessage helpExecute(String sql, String userName) throws Exception {
    	return helpExecute(sql, userName, 1, false);
    }

    private ResultsMessage helpExecute(String sql, String userName, int sessionid, boolean txnAutoWrap) throws Exception {
        RequestMessage reqMsg = exampleRequestMessage(sql);
        if (txnAutoWrap) {
        	reqMsg.setTxnAutoWrapMode(RequestMessage.TXN_WRAP_ON);
        }
        ResultsMessage results = execute(userName, sessionid, reqMsg);
        core.terminateSession(String.valueOf(sessionid));
        assertNull(core.getClientState(String.valueOf(sessionid), false));
        if (results.getException() != null) {
        	throw results.getException();
        }
        return results;
    }

	private ResultsMessage execute(String userName, int sessionid, RequestMessage reqMsg)
			throws InterruptedException, ExecutionException, TimeoutException {
		DQPWorkContext.getWorkContext().getSession().setSessionId(String.valueOf(sessionid));
        DQPWorkContext.getWorkContext().getSession().setUserName(userName);

        Future<ResultsMessage> message = core.executeRequest(reqMsg.getExecutionId(), reqMsg);
        assertNotNull(core.getClientState(String.valueOf(sessionid), false));
        ResultsMessage results = message.get(500000, TimeUnit.MILLISECONDS);
		return results;
	}
}<|MERGE_RESOLUTION|>--- conflicted
+++ resolved
@@ -132,13 +132,9 @@
         config = new DQPConfiguration();
         config.setMaxActivePlans(1);
         config.setUserRequestSourceConcurrency(2);
-<<<<<<< HEAD
-=======
-        config.setResultsetCacheConfig(new CacheConfiguration());
         DefaultAuthorizationValidator daa = new DefaultAuthorizationValidator();
         daa.setPolicyDecider(new DataRolePolicyDecider());
         config.setAuthorizationValidator(daa);
->>>>>>> 7582f645
         core.start(config);
         core.getPrepPlanCache().setModTime(1);
         core.getRsCache().setBufferManager(bs.getBufferManager());
