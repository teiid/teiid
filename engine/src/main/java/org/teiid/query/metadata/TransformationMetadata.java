/*
 * JBoss, Home of Professional Open Source.
 * See the COPYRIGHT.txt file distributed with this work for information
 * regarding copyright ownership.  Some portions may be licensed
 * to Red Hat, Inc. under one or more contributor license agreements.
 * 
 * This library is free software; you can redistribute it and/or
 * modify it under the terms of the GNU Lesser General Public
 * License as published by the Free Software Foundation; either
 * version 2.1 of the License, or (at your option) any later version.
 * 
 * This library is distributed in the hope that it will be useful,
 * but WITHOUT ANY WARRANTY; without even the implied warranty of
 * MERCHANTABILITY or FITNESS FOR A PARTICULAR PURPOSE.  See the GNU
 * Lesser General Public License for more details.
 * 
 * You should have received a copy of the GNU Lesser General Public
 * License along with this library; if not, write to the Free Software
 * Foundation, Inc., 51 Franklin Street, Fifth Floor, Boston, MA
 * 02110-1301 USA.
 */

package org.teiid.query.metadata;

import java.io.*;
import java.util.*;

import org.jboss.vfs.VirtualFile;
import org.teiid.adminapi.impl.VDBMetaData;
import org.teiid.api.exception.query.QueryMetadataException;
import org.teiid.core.TeiidComponentException;
import org.teiid.core.types.*;
import org.teiid.core.util.ArgCheck;
import org.teiid.core.util.LRUCache;
import org.teiid.core.util.ObjectConverterUtil;
import org.teiid.core.util.StringUtil;
import org.teiid.metadata.*;
import org.teiid.metadata.BaseColumn.NullType;
import org.teiid.metadata.Column.SearchType;
import org.teiid.metadata.ProcedureParameter.Type;
import org.teiid.query.QueryPlugin;
import org.teiid.query.function.FunctionLibrary;
import org.teiid.query.function.FunctionTree;
import org.teiid.query.mapping.relational.QueryNode;
import org.teiid.query.mapping.xml.MappingDocument;
import org.teiid.query.mapping.xml.MappingLoader;
import org.teiid.query.mapping.xml.MappingNode;
import org.teiid.query.sql.lang.SPParameter;


/**
 * Teiid's implementation of the QueryMetadataInterface that reads columns, groups, models etc.
 * from the metadata object model.
 */
public class TransformationMetadata extends BasicQueryMetadata implements Serializable {
	
	private static final class LiveQueryNode extends QueryNode {
		Procedure p;
		private LiveQueryNode(Procedure p) {
			super(null);
			this.p = p;
		}

		public String getQuery() {
			return p.getQueryPlan();
		}
	}
	
	private static final class LiveTableQueryNode extends QueryNode {
		Table t;
		private LiveTableQueryNode(Table t) {
			super(null);
			this.t = t;
		}

		public String getQuery() {
			return t.getSelectTransformation();
		}
	}

	private final class VirtualFileInputStreamFactory extends
			InputStreamFactory {
		private final VirtualFile f;
		private InputStream is;

		private VirtualFileInputStreamFactory(VirtualFile f) {
			this.f = f;
		}

		@Override
		public InputStream getInputStream() throws IOException {
			this.is = f.openStream();
			return is;
		}
		
		@Override
		public long getLength() {
			return f.getSize();
		}
		
		@Override
<<<<<<< HEAD
		public void free() {
			try {
				this.is.close();
			} catch (IOException e) {
			}
=======
		public StorageMode getStorageMode() {
			return StorageMode.PERSISTENT;
>>>>>>> 7582f645
		}
	}

	public static class Resource {
		public Resource(VirtualFile file, boolean visible) {
			this.file = file;
			this.visible = visible;
		}
		VirtualFile file;
		boolean visible;
	}
	
	private static final long serialVersionUID = 1058627332954475287L;
	
	/** Delimiter character used when specifying fully qualified entity names */
    public static final char DELIMITER_CHAR = StringUtil.Constants.DOT_CHAR;
    public static final String DELIMITER_STRING = String.valueOf(DELIMITER_CHAR);
    
    // error message cached to avoid i18n lookup each time
    public static String NOT_EXISTS_MESSAGE = StringUtil.Constants.SPACE+QueryPlugin.Util.getString("TransformationMetadata.does_not_exist._1"); //$NON-NLS-1$

    private static Properties EMPTY_PROPS = new Properties();
    
    private final CompositeMetadataStore store;
    private Map<String, Resource> vdbEntries;
    private FunctionLibrary functionLibrary;
    private VDBMetaData vdbMetaData;
    
    /*
     * TODO: move caching to jboss cache structure
     */
    private Map<String, Object> metadataCache = Collections.synchronizedMap(new LRUCache<String, Object>(250));
    private Map<String, Object> groupInfoCache = Collections.synchronizedMap(new LRUCache<String, Object>(250));
    private Map<String, Collection<Table>> partialNameToFullNameCache = Collections.synchronizedMap(new LRUCache<String, Collection<Table>>(1000));
    private Map<String, Collection<StoredProcedureInfo>> procedureCache = Collections.synchronizedMap(new LRUCache<String, Collection<StoredProcedureInfo>>(200));
    /**
     * TransformationMetadata constructor
     * @param context Object containing the info needed to lookup metadta.
     */
    public TransformationMetadata(VDBMetaData vdbMetadata, final CompositeMetadataStore store, Map<String, Resource> vdbEntries, FunctionTree systemFunctions, Collection<FunctionTree> functionTrees) {
    	ArgCheck.isNotNull(store);
    	this.vdbMetaData = vdbMetadata;
        this.store = store;
        if (vdbEntries == null) {
        	this.vdbEntries = Collections.emptyMap();
        } else {
        	this.vdbEntries = vdbEntries;
        }
        if (functionTrees == null) {
        	this.functionLibrary = new FunctionLibrary(systemFunctions);
        } else {
            this.functionLibrary = new FunctionLibrary(systemFunctions, functionTrees.toArray(new FunctionTree[functionTrees.size()]));
        }
    }
    
    private TransformationMetadata(final CompositeMetadataStore store, FunctionLibrary functionLibrary) {
    	ArgCheck.isNotNull(store);
        this.store = store;
    	this.vdbEntries = Collections.emptyMap();
        this.functionLibrary = functionLibrary;
    }
    
    //==================================================================================
    //                     I N T E R F A C E   M E T H O D S
    //==================================================================================

    public Column getElementID(final String elementName) throws TeiidComponentException, QueryMetadataException {
    	int columnIndex = elementName.lastIndexOf(TransformationMetadata.DELIMITER_STRING);
		if (columnIndex == -1) {
			throw new QueryMetadataException(elementName+TransformationMetadata.NOT_EXISTS_MESSAGE);
		}
		Table table = this.store.findGroup(elementName.substring(0, columnIndex).toUpperCase());
		String shortElementName = elementName.substring(columnIndex + 1);
		for (Column column : getElementIDsInGroupID(table)) {
			if (column.getName().equalsIgnoreCase(shortElementName)) {
				return column;
			}
        }
        throw new QueryMetadataException(elementName+TransformationMetadata.NOT_EXISTS_MESSAGE);
    }

    public Table getGroupID(final String groupName) throws TeiidComponentException, QueryMetadataException {
        return getMetadataStore().findGroup(groupName.toUpperCase());
    }
    
    public Collection<String> getGroupsForPartialName(final String partialGroupName)
        throws TeiidComponentException, QueryMetadataException {
		ArgCheck.isNotEmpty(partialGroupName);

		Collection<Table> matches = this.partialNameToFullNameCache.get(partialGroupName);
		
		if (matches == null) {
	        matches = getMetadataStore().getGroupsForPartialName(partialGroupName);
	        
        	this.partialNameToFullNameCache.put(partialGroupName, matches);
		}
		
		if (matches.isEmpty()) {
			return Collections.emptyList();
		}
		
		Collection<String> filteredResult = new ArrayList<String>(matches.size());
		for (Table table : matches) {
			if (vdbMetaData == null || vdbMetaData.isVisible(table.getParent().getName())) {
	        	filteredResult.add(table.getFullName());
	        }
		}
		return filteredResult;
    }

    public Object getModelID(final Object groupOrElementID) throws TeiidComponentException, QueryMetadataException {
    	ArgCheck.isInstanceOf(AbstractMetadataRecord.class, groupOrElementID);
        AbstractMetadataRecord metadataRecord = (AbstractMetadataRecord) groupOrElementID;
        AbstractMetadataRecord parent = metadataRecord.getParent();
        if (parent instanceof Schema) {
        	return parent;
        }
        if (parent == null) {
        	throw createInvalidRecordTypeException(groupOrElementID);
        }
        parent = parent.getParent();
        if (parent instanceof Schema) {
        	return parent;
        }
    	throw createInvalidRecordTypeException(groupOrElementID);
    }

    public String getFullName(final Object metadataID) throws TeiidComponentException, QueryMetadataException {
        ArgCheck.isInstanceOf(AbstractMetadataRecord.class, metadataID);
        AbstractMetadataRecord metadataRecord = (AbstractMetadataRecord) metadataID;
        return metadataRecord.getFullName();
    }
    
    @Override
    public String getName(Object metadataID) throws TeiidComponentException,
    		QueryMetadataException {
    	ArgCheck.isInstanceOf(AbstractMetadataRecord.class, metadataID);
        AbstractMetadataRecord metadataRecord = (AbstractMetadataRecord) metadataID;
        return metadataRecord.getName();
    }

    public List<Column> getElementIDsInGroupID(final Object groupID) throws TeiidComponentException, QueryMetadataException {
    	ArgCheck.isInstanceOf(Table.class, groupID);
    	return ((Table)groupID).getColumns();
    }

    public Object getGroupIDForElementID(final Object elementID) throws TeiidComponentException, QueryMetadataException {
        if(elementID instanceof Column) {
            Column columnRecord = (Column) elementID;
            AbstractMetadataRecord parent = columnRecord.getParent();
            if (parent instanceof Table) {
            	return parent;
            }
        } 
        if(elementID instanceof ProcedureParameter) {
        	ProcedureParameter columnRecord = (ProcedureParameter) elementID;
            return columnRecord.getParent();
        }
        throw createInvalidRecordTypeException(elementID);
    }
    
    public boolean hasProcedure(String name) throws TeiidComponentException {
    	try {
    		return getStoredProcInfoDirect(name) != null;
    	} catch (QueryMetadataException e) {
    		return true;
    	}
    }

    public StoredProcedureInfo getStoredProcedureInfoForProcedure(final String name)
        throws TeiidComponentException, QueryMetadataException {
        StoredProcedureInfo result = getStoredProcInfoDirect(name);
        
		if (result == null) {
			throw new QueryMetadataException(name+NOT_EXISTS_MESSAGE);
		}
    	
        return result;
    }

	private StoredProcedureInfo getStoredProcInfoDirect(
			final String name)
			throws TeiidComponentException, QueryMetadataException {
		ArgCheck.isNotEmpty(name);
        String canonicalName = name.toUpperCase();
        Collection<StoredProcedureInfo> results = this.procedureCache.get(canonicalName);
        
        if (results == null) {
        	Collection<Procedure> procRecords = getMetadataStore().getStoredProcedure(canonicalName);
        	if (procRecords.isEmpty()) {
        		return null;
        	}
        	results = new ArrayList<StoredProcedureInfo>(procRecords.size());
        	for (Procedure procRecord : procRecords) {
                String procedureFullName = procRecord.getFullName();

                // create the storedProcedure info object that would hold procedure's metadata
                StoredProcedureInfo procInfo = new StoredProcedureInfo();
                procInfo.setProcedureCallableName(procedureFullName);
                procInfo.setProcedureID(procRecord);

                // modelID for the procedure
                procInfo.setModelID(procRecord.getParent());

                // get the parameter metadata info
                for (ProcedureParameter paramRecord : procRecord.getParameters()) {
                    String runtimeType = paramRecord.getRuntimeType();
                    int direction = this.convertParamRecordTypeToStoredProcedureType(paramRecord.getType());
                    // create a parameter and add it to the procedure object
                    SPParameter spParam = new SPParameter(paramRecord.getPosition(), direction, paramRecord.getFullName());
                    spParam.setMetadataID(paramRecord);
                    spParam.setClassType(DataTypeManager.getDataTypeClass(runtimeType));
                    procInfo.addParameter(spParam);
                }

                // if the procedure returns a resultSet, obtain resultSet metadata
                if(procRecord.getResultSet() != null) {
                    ColumnSet<Procedure> resultRecord = procRecord.getResultSet();
                    // resultSet is the last parameter in the procedure
                    int lastParamIndex = procInfo.getParameters().size() + 1;
                    SPParameter param = new SPParameter(lastParamIndex, SPParameter.RESULT_SET, resultRecord.getFullName());
                    param.setClassType(java.sql.ResultSet.class);           
                    param.setMetadataID(resultRecord);

                    for (Column columnRecord : resultRecord.getColumns()) {
                        String colType = columnRecord.getRuntimeType();
                        param.addResultSetColumn(columnRecord.getFullName(), DataTypeManager.getDataTypeClass(colType), columnRecord);
                    }

                    procInfo.addParameter(param);            
                }

                // if this is a virtual procedure get the procedure plan
                if(procRecord.isVirtual()) {
                    QueryNode queryNode = new LiveQueryNode(procRecord);
                    procInfo.setQueryPlan(queryNode);
                }
                
                //subtract 1, to match up with the server
                procInfo.setUpdateCount(procRecord.getUpdateCount() -1);
				results.add(procInfo);
			}
        	this.procedureCache.put(canonicalName, results);        	
        }
        
        StoredProcedureInfo result = null;
        
        for (StoredProcedureInfo storedProcedureInfo : results) {
        	Schema schema = (Schema)storedProcedureInfo.getModelID();
	        if(name.equalsIgnoreCase(storedProcedureInfo.getProcedureCallableName()) || vdbMetaData == null || vdbMetaData.isVisible(schema.getName())){
	        	if (result != null) {
	    			throw new QueryMetadataException(QueryPlugin.Util.getString("ambiguous_procedure", name)); //$NON-NLS-1$
	    		}
	        	result = storedProcedureInfo;
	        }
		}
		return result;
	}
    
    /**
     * Method to convert the parameter type returned from a ProcedureParameterRecord
     * to the parameter type expected by StoredProcedureInfo
     * @param parameterType
     * @return
     */
    private int convertParamRecordTypeToStoredProcedureType(final ProcedureParameter.Type parameterType) {
        switch (parameterType) {
            case In : return SPParameter.IN;
            case Out : return SPParameter.OUT;
            case InOut : return SPParameter.INOUT;
            case ReturnValue : return SPParameter.RETURN_VALUE;
            default : 
                return -1;
        }
    }

    public String getElementType(final Object elementID) throws TeiidComponentException, QueryMetadataException {
        if(elementID instanceof Column) {
            return ((Column) elementID).getRuntimeType();            
        } else if(elementID instanceof ProcedureParameter){
            return ((ProcedureParameter) elementID).getRuntimeType();
        } else {
            throw createInvalidRecordTypeException(elementID);
        }
    }

    public Object getDefaultValue(final Object elementID) throws TeiidComponentException, QueryMetadataException {
        if(elementID instanceof Column) {
            return ((Column) elementID).getDefaultValue();            
        } else if(elementID instanceof ProcedureParameter){
            return ((ProcedureParameter) elementID).getDefaultValue();
        } else {
            throw createInvalidRecordTypeException(elementID);
        }
    }

    public Object getMinimumValue(final Object elementID) throws TeiidComponentException, QueryMetadataException {
        if(elementID instanceof Column) {
            return ((Column) elementID).getMinimumValue();            
        } else if(elementID instanceof ProcedureParameter){
            return null;
        } else {
            throw createInvalidRecordTypeException(elementID);
        }
    }

    public Object getMaximumValue(final Object elementID) throws TeiidComponentException, QueryMetadataException {
        if(elementID instanceof Column) {
            return ((Column) elementID).getMaximumValue();            
        } else if(elementID instanceof ProcedureParameter){
            return null;
        } else {
            throw createInvalidRecordTypeException(elementID);
        }
    }

    public boolean isVirtualGroup(final Object groupID) throws TeiidComponentException, QueryMetadataException {
        ArgCheck.isInstanceOf(Table.class, groupID);
        return ((Table) groupID).isVirtual();
    }

    /** 
     * @see org.teiid.query.metadata.QueryMetadataInterface#isProcedureInputElement(java.lang.Object)
     * @since 4.2
     */
    public boolean isProcedure(final Object groupID) throws TeiidComponentException, QueryMetadataException {
    	if(groupID instanceof Procedure) {
            return true;            
        } 
    	if(groupID instanceof Table){
            return false;
        } 
    	throw createInvalidRecordTypeException(groupID);
    }

    public boolean isVirtualModel(final Object modelID) throws TeiidComponentException, QueryMetadataException {
        ArgCheck.isInstanceOf(Schema.class, modelID);
        Schema modelRecord = (Schema) modelID;
        return !modelRecord.isPhysical();
    }

    public QueryNode getVirtualPlan(final Object groupID) throws TeiidComponentException, QueryMetadataException {
        ArgCheck.isInstanceOf(Table.class, groupID);

        Table tableRecord = (Table) groupID;
        if (!tableRecord.isVirtual()) {
            throw new QueryMetadataException(QueryPlugin.Util.getString("TransformationMetadata.QueryPlan_could_not_be_found_for_physical_group__6")+tableRecord.getFullName()); //$NON-NLS-1$
        }
        LiveTableQueryNode queryNode = new LiveTableQueryNode(tableRecord);

        // get any bindings and add them onto the query node
        List bindings = tableRecord.getBindings();
        if(bindings != null) {
            for(Iterator bindIter = bindings.iterator();bindIter.hasNext();) {
                queryNode.addBinding((String)bindIter.next());
            }
        }

        return queryNode;
    }

    public String getInsertPlan(final Object groupID) throws TeiidComponentException, QueryMetadataException {
    	ArgCheck.isInstanceOf(Table.class, groupID);
        Table tableRecordImpl = (Table)groupID;
        if (!tableRecordImpl.isVirtual()) {
            throw new QueryMetadataException(QueryPlugin.Util.getString("TransformationMetadata.InsertPlan_could_not_be_found_for_physical_group__8")+tableRecordImpl.getFullName()); //$NON-NLS-1$
        }
        return tableRecordImpl.isInsertPlanEnabled()?tableRecordImpl.getInsertPlan():null;
    }

    public String getUpdatePlan(final Object groupID) throws TeiidComponentException, QueryMetadataException {
        ArgCheck.isInstanceOf(Table.class, groupID);
        Table tableRecordImpl = (Table)groupID;
        if (!tableRecordImpl.isVirtual()) {
        	throw new QueryMetadataException(QueryPlugin.Util.getString("TransformationMetadata.InsertPlan_could_not_be_found_for_physical_group__10")+tableRecordImpl.getFullName());         //$NON-NLS-1$
        }
        return tableRecordImpl.isUpdatePlanEnabled()?tableRecordImpl.getUpdatePlan():null;
    }

    public String getDeletePlan(final Object groupID) throws TeiidComponentException, QueryMetadataException {
        ArgCheck.isInstanceOf(Table.class, groupID);
        Table tableRecordImpl = (Table)groupID;
        if (!tableRecordImpl.isVirtual()) {
            throw new QueryMetadataException(QueryPlugin.Util.getString("TransformationMetadata.DeletePlan_could_not_be_found_for_physical_group__12")+tableRecordImpl.getFullName()); //$NON-NLS-1$
        }
        return tableRecordImpl.isDeletePlanEnabled()?tableRecordImpl.getDeletePlan():null;
    }

    public boolean modelSupports(final Object modelID, final int modelConstant)
        throws TeiidComponentException, QueryMetadataException {
        ArgCheck.isInstanceOf(Schema.class, modelID);

        switch(modelConstant) {
            default:
                throw new UnsupportedOperationException(QueryPlugin.Util.getString("TransformationMetadata.Unknown_support_constant___12") + modelConstant); //$NON-NLS-1$
        }        
    }

    public boolean groupSupports(final Object groupID, final int groupConstant)
        throws TeiidComponentException, QueryMetadataException {
        ArgCheck.isInstanceOf(Table.class, groupID);
        Table tableRecord = (Table) groupID;

        switch(groupConstant) {
            case SupportConstants.Group.UPDATE:
                return tableRecord.supportsUpdate();
            default:
                throw new UnsupportedOperationException(QueryPlugin.Util.getString("TransformationMetadata.Unknown_support_constant___12") + groupConstant); //$NON-NLS-1$
        }
    }

    public boolean elementSupports(final Object elementID, final int elementConstant)
        throws TeiidComponentException, QueryMetadataException {
        
        if(elementID instanceof Column) {
            Column columnRecord = (Column) elementID;            
            switch(elementConstant) {
                case SupportConstants.Element.NULL:
                    return columnRecord.getNullType() == NullType.Nullable;
                case SupportConstants.Element.NULL_UNKNOWN:
                    return columnRecord.getNullType() == NullType.Unknown;
                case SupportConstants.Element.SEARCHABLE_COMPARE:
                    return (columnRecord.getSearchType() == SearchType.Searchable || columnRecord.getSearchType() == SearchType.All_Except_Like);
                case SupportConstants.Element.SEARCHABLE_LIKE:
                	return (columnRecord.getSearchType() == SearchType.Searchable || columnRecord.getSearchType() == SearchType.Like_Only);
                case SupportConstants.Element.SELECT:
                    return columnRecord.isSelectable();
                case SupportConstants.Element.UPDATE:
                    return columnRecord.isUpdatable();
                case SupportConstants.Element.DEFAULT_VALUE:
                    Object defaultValue = columnRecord.getDefaultValue();
                    if(defaultValue == null) {
                        return false;
                    }
                    return true;
                case SupportConstants.Element.AUTO_INCREMENT:
                    return columnRecord.isAutoIncremented();
                case SupportConstants.Element.CASE_SENSITIVE:
                    return columnRecord.isCaseSensitive();
                case SupportConstants.Element.SIGNED:
                    return columnRecord.isSigned();
                default:
                    throw new UnsupportedOperationException(QueryPlugin.Util.getString("TransformationMetadata.Unknown_support_constant___12") + elementConstant); //$NON-NLS-1$
            }
        } else if(elementID instanceof ProcedureParameter) {
            ProcedureParameter columnRecord = (ProcedureParameter) elementID;            
            switch(elementConstant) {
                case SupportConstants.Element.NULL:
                	return columnRecord.getNullType() == NullType.Nullable;
                case SupportConstants.Element.NULL_UNKNOWN:
                	return columnRecord.getNullType() == NullType.Unknown;
                case SupportConstants.Element.SEARCHABLE_COMPARE:
                case SupportConstants.Element.SEARCHABLE_LIKE:
                    return false;
                case SupportConstants.Element.SELECT:
                    return columnRecord.getType() != Type.In;
                case SupportConstants.Element.UPDATE:
                    return false;
                case SupportConstants.Element.DEFAULT_VALUE:
                    Object defaultValue = columnRecord.getDefaultValue();
                    if(defaultValue == null) {
                        return false;
                    }
                    return true;
                case SupportConstants.Element.AUTO_INCREMENT:
                    return false;
                case SupportConstants.Element.CASE_SENSITIVE:
                    return false;
                case SupportConstants.Element.SIGNED:
                    return true;
                default:
                    throw new UnsupportedOperationException(QueryPlugin.Util.getString("TransformationMetadata.Unknown_support_constant___12") + elementConstant); //$NON-NLS-1$
            }
            
        } else {            
            throw createInvalidRecordTypeException(elementID);
        }
    }
    
    private IllegalArgumentException createInvalidRecordTypeException(Object elementID) {
        return new IllegalArgumentException(QueryPlugin.Util.getString("TransformationMetadata.Invalid_type", elementID.getClass().getName()));         //$NON-NLS-1$
    }

    public int getMaxSetSize(final Object modelID) throws TeiidComponentException, QueryMetadataException {
        ArgCheck.isInstanceOf(Schema.class, modelID);
        return 0;
    }

    public Collection getIndexesInGroup(final Object groupID) throws TeiidComponentException, QueryMetadataException {
        ArgCheck.isInstanceOf(Table.class, groupID);
        return ((Table)groupID).getIndexes();
    }

    public Collection getUniqueKeysInGroup(final Object groupID)
        throws TeiidComponentException, QueryMetadataException {
    	ArgCheck.isInstanceOf(Table.class, groupID);
    	Table tableRecordImpl = (Table)groupID;
    	ArrayList<ColumnSet> result = new ArrayList<ColumnSet>(tableRecordImpl.getUniqueKeys());
    	if (tableRecordImpl.getPrimaryKey() != null) {
	    	result.add(tableRecordImpl.getPrimaryKey());
    	}
    	for (KeyRecord key : tableRecordImpl.getIndexes()) {
			if (key.getType() == KeyRecord.Type.Unique) {
				result.add(key);
			}
		}
    	return result;
    }

    public Collection getForeignKeysInGroup(final Object groupID)
        throws TeiidComponentException, QueryMetadataException {
    	ArgCheck.isInstanceOf(Table.class, groupID);
    	return ((Table)groupID).getForeignKeys();
    }

    public Object getPrimaryKeyIDForForeignKeyID(final Object foreignKeyID)
        throws TeiidComponentException, QueryMetadataException {
        ArgCheck.isInstanceOf(ForeignKey.class, foreignKeyID);
        ForeignKey fkRecord = (ForeignKey) foreignKeyID;
        return fkRecord.getPrimaryKey();
    }

    public Collection getAccessPatternsInGroup(final Object groupID)
        throws TeiidComponentException, QueryMetadataException {
    	ArgCheck.isInstanceOf(Table.class, groupID);
    	return ((Table)groupID).getAccessPatterns();
    }

    public List getElementIDsInIndex(final Object index) throws TeiidComponentException, QueryMetadataException {
    	ArgCheck.isInstanceOf(ColumnSet.class, index);
    	return ((ColumnSet)index).getColumns();
    }

    public List getElementIDsInKey(final Object key) throws TeiidComponentException, QueryMetadataException {
        ArgCheck.isInstanceOf(ColumnSet.class, key);
        return ((ColumnSet)key).getColumns();
    }

    public List getElementIDsInAccessPattern(final Object accessPattern)
        throws TeiidComponentException, QueryMetadataException {
        ArgCheck.isInstanceOf(ColumnSet.class, accessPattern);
        return ((ColumnSet)accessPattern).getColumns();
    }

    public boolean isXMLGroup(final Object groupID) throws TeiidComponentException, QueryMetadataException {
        ArgCheck.isInstanceOf(Table.class, groupID);

        Table tableRecord = (Table) groupID;
        return tableRecord.getTableType() == Table.Type.Document;
    }

    /** 
     * @see org.teiid.query.metadata.QueryMetadataInterface#hasMaterialization(java.lang.Object)
     * @since 4.2
     */
    public boolean hasMaterialization(final Object groupID) throws TeiidComponentException,
                                                      QueryMetadataException {
        ArgCheck.isInstanceOf(Table.class, groupID);
        Table tableRecord = (Table) groupID;
        return tableRecord.isMaterialized();
    }

    /** 
     * @see org.teiid.query.metadata.QueryMetadataInterface#getMaterialization(java.lang.Object)
     * @since 4.2
     */
    public Object getMaterialization(final Object groupID) throws TeiidComponentException,
                                                    QueryMetadataException {
        ArgCheck.isInstanceOf(Table.class, groupID);
        Table tableRecord = (Table) groupID;
        if(tableRecord.isMaterialized()) {
	        return tableRecord.getMaterializedTable();
        }
        return null;
    }

    /** 
     * @see org.teiid.query.metadata.QueryMetadataInterface#getMaterializationStage(java.lang.Object)
     * @since 4.2
     */
    public Object getMaterializationStage(final Object groupID) throws TeiidComponentException,
                                                         QueryMetadataException {
        ArgCheck.isInstanceOf(Table.class, groupID);
        Table tableRecord = (Table) groupID;
        if(tableRecord.isMaterialized()) {
	        return tableRecord.getMaterializedStageTable();
        }
        return null;
    }

    public MappingNode getMappingNode(final Object groupID) throws TeiidComponentException, QueryMetadataException {
        ArgCheck.isInstanceOf(Table.class, groupID);

        Table tableRecord = (Table) groupID;
        
        MappingDocument mappingDoc = tableRecord.getAttachment(MappingDocument.class);
        
        if (mappingDoc != null) {
        	return mappingDoc;
        }
        
		final String groupName = tableRecord.getFullName();
        if(tableRecord.isVirtual()) {
            // get mapping transform
            String document = tableRecord.getSelectTransformation();            
            InputStream inputStream = new ByteArrayInputStream(document.getBytes());
            MappingLoader reader = new MappingLoader();
            try{
                mappingDoc = reader.loadDocument(inputStream);
                mappingDoc.setName(groupName);
            } catch (Exception e){
                throw new TeiidComponentException(e, QueryPlugin.Util.getString("TransformationMetadata.Error_trying_to_read_virtual_document_{0},_with_body__n{1}_1", groupName, mappingDoc)); //$NON-NLS-1$
            } finally {
            	try {
					inputStream.close();
            	} catch(Exception e) {}
            }
            tableRecord.addAttchment(MappingDocument.class, mappingDoc);
            return mappingDoc;
        }

        return null;
    }

    /**
     * @see org.teiid.query.metadata.QueryMetadataInterface#getVirtualDatabaseName()
     */
    public String getVirtualDatabaseName() throws TeiidComponentException, QueryMetadataException {
    	if (vdbMetaData == null) {
    		return null;
    	}
    	return vdbMetaData.getName();
    }

    public int getVirtualDatabaseVersion() {
    	if (vdbMetaData == null) {
    		return 0;
    	}
    	return vdbMetaData.getVersion();
    }
    
    public VDBMetaData getVdbMetaData() {
		return vdbMetaData;
	}
    
    /**
     * @see org.teiid.query.metadata.QueryMetadataInterface#getXMLTempGroups(java.lang.Object)
     */
    public Collection<Table> getXMLTempGroups(final Object groupID) throws TeiidComponentException, QueryMetadataException {
        ArgCheck.isInstanceOf(Table.class, groupID);
        Table tableRecord = (Table) groupID;

        if(tableRecord.getTableType() == Table.Type.Document) {
            return this.store.getXMLTempGroups(tableRecord);
        }
        return Collections.emptySet();
    }

    public int getCardinality(final Object groupID) throws TeiidComponentException, QueryMetadataException {
        ArgCheck.isInstanceOf(Table.class, groupID);
        return ((Table) groupID).getCardinality();
    }

    public List<SQLXMLImpl> getXMLSchemas(final Object groupID) throws TeiidComponentException, QueryMetadataException {

        ArgCheck.isInstanceOf(Table.class, groupID);
        Table tableRecord = (Table) groupID;

        // lookup transformation record for the group
        String groupName = tableRecord.getFullName();

        // get the schema Paths
        List<String> schemaPaths = tableRecord.getSchemaPaths();
        
        List<SQLXMLImpl> schemas = new LinkedList<SQLXMLImpl>();
        if (schemaPaths == null) {
        	return schemas;
        }
        File f = new File(tableRecord.getResourcePath());
        String path = f.getParent();
        if (File.separatorChar != '/') {
        	path = path.replace(File.separatorChar, '/');
        }
        for (String string : schemaPaths) {
        	String parentPath = path;
        	boolean relative = false;
        	while (string.startsWith("../")) { //$NON-NLS-1$
        		relative = true;
        		string = string.substring(3);
        		parentPath = new File(parentPath).getParent();
        	}
        	SQLXMLImpl schema = null;
        	if (!relative) {
        		schema = getVDBResourceAsSQLXML(string);
        	}
        	if (schema == null) {
        		if (!parentPath.endsWith("/")) { //$NON-NLS-1$
        			parentPath += "/"; //$NON-NLS-1$
        		}
        		schema = getVDBResourceAsSQLXML(parentPath + string);
        	}
        	
        	if (schema == null) {
        		throw new QueryMetadataException(QueryPlugin.Util.getString("TransformationMetadata.Error_trying_to_read_schemas_for_the_document/table____1")+groupName);             //$NON-NLS-1$		
        	}
        	schemas.add(schema);
        }
        
        return schemas;
    }

    public String getNameInSource(final Object metadataID) throws TeiidComponentException, QueryMetadataException {
        ArgCheck.isInstanceOf(AbstractMetadataRecord.class, metadataID);
        return ((AbstractMetadataRecord) metadataID).getNameInSource();
    }

    public int getElementLength(final Object elementID) throws TeiidComponentException, QueryMetadataException {
        if(elementID instanceof Column) {
            return ((Column) elementID).getLength();            
        } else if(elementID instanceof ProcedureParameter){
            return ((ProcedureParameter) elementID).getLength();
        } else {
            throw createInvalidRecordTypeException(elementID);
        }
    }

    public int getPosition(final Object elementID) throws TeiidComponentException, QueryMetadataException {
        if(elementID instanceof Column) {
            return ((Column) elementID).getPosition();
        } else if(elementID instanceof ProcedureParameter) {
            return ((ProcedureParameter) elementID).getPosition();            
        } else {
            throw createInvalidRecordTypeException(elementID);            
        }
    }
    
    public int getPrecision(final Object elementID) throws TeiidComponentException, QueryMetadataException {
        if(elementID instanceof Column) {
            return ((Column) elementID).getPrecision();
        } else if(elementID instanceof ProcedureParameter) {
            return ((ProcedureParameter) elementID).getPrecision();            
        } else {
            throw createInvalidRecordTypeException(elementID);            
        }
    }
    
    public int getRadix(final Object elementID) throws TeiidComponentException, QueryMetadataException {
        if(elementID instanceof Column) {
            return ((Column) elementID).getRadix();
        } else if(elementID instanceof ProcedureParameter) {
            return ((ProcedureParameter) elementID).getRadix();            
        } else {
            throw createInvalidRecordTypeException(elementID);            
        }
    }
    
	public String getFormat(Object elementID) throws TeiidComponentException, QueryMetadataException {
        if(elementID instanceof Column) {
            return ((Column) elementID).getFormat();
        } 
        throw createInvalidRecordTypeException(elementID);            
	}       
    
    public int getScale(final Object elementID) throws TeiidComponentException, QueryMetadataException {
        if(elementID instanceof Column) {
            return ((Column) elementID).getScale();
        } else if(elementID instanceof ProcedureParameter) {
            return ((ProcedureParameter) elementID).getScale();            
        } else {
            throw createInvalidRecordTypeException(elementID);            
        }
    }

    public int getDistinctValues(final Object elementID) throws TeiidComponentException, QueryMetadataException {
        if(elementID instanceof Column) {
            return ((Column) elementID).getDistinctValues();
        } else if(elementID instanceof ProcedureParameter) {
            return -1;            
        } else {
            throw createInvalidRecordTypeException(elementID);            
        }
    }

    public int getNullValues(final Object elementID) throws TeiidComponentException, QueryMetadataException {
        if(elementID instanceof Column) {
            return ((Column) elementID).getNullValues();
        } else if(elementID instanceof ProcedureParameter) {
            return -1;            
        } else {
            throw createInvalidRecordTypeException(elementID);            
        }
    }

    public String getNativeType(final Object elementID) throws TeiidComponentException, QueryMetadataException {
        if(elementID instanceof Column) {
            return ((Column) elementID).getNativeType();
        } else if(elementID instanceof ProcedureParameter) {
            return null;            
        } else {
            throw createInvalidRecordTypeException(elementID);            
        }
    }

    public Properties getExtensionProperties(final Object metadataID) throws TeiidComponentException, QueryMetadataException {
        ArgCheck.isInstanceOf(AbstractMetadataRecord.class, metadataID);
        AbstractMetadataRecord metadataRecord = (AbstractMetadataRecord) metadataID;
        Map<String, String> result = metadataRecord.getProperties();
        if (result == null) {
        	return EMPTY_PROPS;
        }
        Properties p = new Properties();
        p.putAll(result);
        return p;
    }

    /** 
     * @see org.teiid.query.metadata.BasicQueryMetadata#getBinaryVDBResource(java.lang.String)
     * @since 4.3
     */
    public byte[] getBinaryVDBResource(String resourcePath) throws TeiidComponentException, QueryMetadataException {
    	final VirtualFile f = getFile(resourcePath);
    	if (f == null) {
    		return null;
    	}
		try {
			return ObjectConverterUtil.convertToByteArray(f.openStream());
		} catch (IOException e) {
			throw new TeiidComponentException(e);
		}
    }
    
    public ClobImpl getVDBResourceAsClob(String resourcePath) {
    	final VirtualFile f = getFile(resourcePath);
    	if (f == null) {
    		return null;
    	}
		return new ClobImpl(new VirtualFileInputStreamFactory(f), -1);
    }
    
    public SQLXMLImpl getVDBResourceAsSQLXML(String resourcePath) {
    	final VirtualFile f = getFile(resourcePath);
    	if (f == null) {
    		return null;
    	}
		return new SQLXMLImpl(new VirtualFileInputStreamFactory(f));
    }
    
    public BlobImpl getVDBResourceAsBlob(String resourcePath) {
    	final VirtualFile f = getFile(resourcePath);
    	if (f == null) {
    		return null;
    	}
    	return new BlobImpl(new VirtualFileInputStreamFactory(f));
    }
    
    private VirtualFile getFile(String resourcePath) {
    	if (resourcePath == null) {
    		return null;
    	}
    	Resource r = this.vdbEntries.get(resourcePath);
    	if (r != null) {
    		return r.file;
    	}
    	return null;
    }

    /** 
     * @see org.teiid.query.metadata.BasicQueryMetadata#getCharacterVDBResource(java.lang.String)
     * @since 4.3
     */
    public String getCharacterVDBResource(String resourcePath) throws TeiidComponentException, QueryMetadataException {
    	try {
    		byte[] bytes = getBinaryVDBResource(resourcePath);
    		if (bytes == null) {
    			return null;
    		}
			return ObjectConverterUtil.convertToString(new ByteArrayInputStream(bytes));
		} catch (IOException e) {
			throw new TeiidComponentException(e);
		}
    }
    
    public CompositeMetadataStore getMetadataStore() {
    	return this.store;
    }

    /** 
     * @see org.teiid.query.metadata.BasicQueryMetadata#getVDBResourcePaths()
     * @since 4.3
     */
    public String[] getVDBResourcePaths() throws TeiidComponentException, QueryMetadataException {
    	LinkedList<String> paths = new LinkedList<String>();
    	for (Map.Entry<String, Resource> entry : this.vdbEntries.entrySet()) {
			paths.add(entry.getKey());
    	}
    	return paths.toArray(new String[paths.size()]);
    }
    
    /** 
     * @see org.teiid.query.metadata.QueryMetadataInterface#getModeledType(java.lang.Object)
     * @since 5.0
     */
    public String getModeledType(final Object elementID) throws TeiidComponentException, QueryMetadataException {
        Datatype record = getDatatypeRecord(elementID);
        if (record != null) {
            return record.getDatatypeID();
        }
        return null;
    }
    
    /** 
     * @see org.teiid.query.metadata.QueryMetadataInterface#getModeledBaseType(java.lang.Object)
     * @since 5.0
     */
    public String getModeledBaseType(final Object elementID) throws TeiidComponentException, QueryMetadataException {
        Datatype record = getDatatypeRecord(elementID);
        if (record != null) {
            return record.getBasetypeID();
        }
        return null;
    }

    /** 
     * @see org.teiid.query.metadata.QueryMetadataInterface#getModeledPrimitiveType(java.lang.Object)
     * @since 5.0
     */
    public String getModeledPrimitiveType(final Object elementID) throws TeiidComponentException, QueryMetadataException {
        Datatype record = getDatatypeRecord(elementID);
        if (record != null) {
            return record.getPrimitiveTypeID();
        }
        return null;
    }

    private Datatype getDatatypeRecord(final Object elementID) {
        if (elementID instanceof Column) {
            return ((Column)elementID).getDatatype();
        } else if (elementID instanceof ProcedureParameter) {
            return ((ProcedureParameter)elementID).getDatatype();
        } else {
            throw createInvalidRecordTypeException(elementID);            
        }
    }

	@Override
	public Object addToMetadataCache(Object metadataID, String key, Object value) {
        ArgCheck.isInstanceOf(AbstractMetadataRecord.class, metadataID);
        boolean groupInfo = key.startsWith(GroupInfo.CACHE_PREFIX);
        key = getCacheKey(key, (AbstractMetadataRecord)metadataID);
        if (groupInfo) {
        	return this.groupInfoCache.put(key, value); 
        }
    	return this.metadataCache.put(key, value); 
	}

	@Override
	public Object getFromMetadataCache(Object metadataID, String key)
			throws TeiidComponentException, QueryMetadataException {
        ArgCheck.isInstanceOf(AbstractMetadataRecord.class, metadataID);
        boolean groupInfo = key.startsWith(GroupInfo.CACHE_PREFIX);
        key = getCacheKey(key, (AbstractMetadataRecord)metadataID);
        if (groupInfo) {
        	return this.groupInfoCache.get(key); 
        }
    	return this.metadataCache.get(key);
	}

	private String getCacheKey(String key, AbstractMetadataRecord record) {
		return record.getUUID() + "/" + key; //$NON-NLS-1$
	}

	@Override
	public FunctionLibrary getFunctionLibrary() {
		return this.functionLibrary;
	}
	
	@Override
	public Object getPrimaryKey(Object metadataID) {
		ArgCheck.isInstanceOf(Table.class, metadataID);
		Table table = (Table)metadataID;
		return table.getPrimaryKey();
	}
	
	@Override
	public QueryMetadataInterface getDesignTimeMetadata() {
		TransformationMetadata tm = new TransformationMetadata(store, functionLibrary);
		tm.groupInfoCache = this.groupInfoCache;
		tm.metadataCache = this.metadataCache;
		tm.partialNameToFullNameCache = this.partialNameToFullNameCache;
		tm.procedureCache = this.procedureCache; 
		return tm;
	}
}<|MERGE_RESOLUTION|>--- conflicted
+++ resolved
@@ -99,16 +99,16 @@
 		}
 		
 		@Override
-<<<<<<< HEAD
 		public void free() {
 			try {
 				this.is.close();
 			} catch (IOException e) {
 			}
-=======
+		}
+		
+		@Override
 		public StorageMode getStorageMode() {
 			return StorageMode.PERSISTENT;
->>>>>>> 7582f645
 		}
 	}
 
