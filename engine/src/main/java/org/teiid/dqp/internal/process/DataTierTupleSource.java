--- conflicted
+++ resolved
@@ -147,12 +147,7 @@
         workItem.addConnectorRequest(aqr.getAtomicRequestID(), this);
     }
 
-<<<<<<< HEAD
 	void addWork() {
-		this.canAsynchClose = true;
-=======
-	private void addWork() {
->>>>>>> 2e4a30bd
 		futureResult = workItem.addWork(new Callable<AtomicResultsMessage>() {
 			@Override
 			public AtomicResultsMessage call() throws Exception {
