#
# JBoss, Home of Professional Open Source.
# See the COPYRIGHT.txt file distributed with this work for information
# regarding copyright ownership.  Some portions may be licensed
# to Red Hat, Inc. under one or more contributor license agreements.
# 
# This library is free software; you can redistribute it and/or
# modify it under the terms of the GNU Lesser General Public
# License as published by the Free Software Foundation; either
# version 2.1 of the License, or (at your option) any later version.
# 
# This library is distributed in the hope that it will be useful,
# but WITHOUT ANY WARRANTY; without even the implied warranty of
# MERCHANTABILITY or FITNESS FOR A PARTICULAR PURPOSE.  See the GNU
# Lesser General Public License for more details.
# 
# You should have received a copy of the GNU Lesser General Public
# License along with this library; if not, write to the Free Software
# Foundation, Inc., 51 Franklin Street, Fifth Floor, Boston, MA
# 02110-1301 USA.
#

# Error messages for query (015) project to address internationalization
# Format:
#

# function (001)
TEIID30382=Cannot find implementation for known function {0}
TEIID30384=Error while evaluating function {0}
TEIID30385=Unable to access function implementation for [{0}]
ERR.015.001.0005=ERROR loading system functions: {0}
TEIID30402=Pad length must be > 0.
TEIID30403=Pad string for lpad/rpad must have length greater than 0.
TEIID30404=Source and destination character lists must be the same length.
TEIID30405=Error converting [{0}] of type {1} to type {2}
TEIID30406=The context function may only be used in XML queries.
TEIID30411=Illegal argument for formating: {0}
TEIID30412=Could not parse number using format: {0} {1}
ERR.015.001.0044=Function metadata source is of invalid type: {0}
TEIID30011=The function "{0}" will not be added because a function with the same name and signature already exists.
TEIID30389=Unexpected exception while loading "{1}.{2}" for UDF "{0}"
TEIID30387=Could not load UDF "{0}", since its invocation class "{1}" could not be found.
TEIID30388=UDF "{0}" could not be loaded, since no method on class "{1}" with name "{2}" has a matching type signature.
TEIID30424=Unable to represent average value from {0} / {1}
TEIID30425=Unable to compute aggregate function {0} on data of type {1}
TEIID30429={0} must be non-null.
TEIID30427=Method parameter must be non-null.
TEIID30428=Type is unknown: {0}
TEIID30430={0} exceeds maximum length of {1}
TEIID30432={0} has invalid first character: {1}
TEIID30434={0} cannot end with a ''.''
TEIID30399=<start> value of {0} is invalid, which should never be less than zero or bigger than the length of original string {1}
TEIID30400=<length> value of {0} is invalid, which should never less be than zero.
TEIID30401=Input String is an empty string but start value or/and length value is bigger than zero.
ERR.015.001.0066=Unknown type signature for evaluating function of: {0} ({1})
ERR.015.001.0069=Unknown type signature for evaluating function of: {0} ({1})

# mapping (002)
ERR.015.002.0009=Search direction arg ''{0}'' is not one of the search constants defined in MappingNodeConstants.
ERR.015.002.0010=Value for property ''{0}'' is null.
ERR.015.002.0011=Invalid type: {0}


# parser (005)
TEIID31100=Parsing error: {0}
QueryParser.nullSqlCrit=Parser cannot parse a null sql criteria.
QueryParser.lexicalError=Lexical error. Character is not a valid token: {0} 
QueryParser.nullSqlExpr=Parser cannot parse a null sql expression.
TEIID30378=Direct usage of XQuery is no longer supported, use XMLQUERY instead.

# processor (006)
TEIID30311=Unknown criteria type: {0}
TEIID30312=Unable to evaluate {0} expression of {1}
TEIID30448=Failed to create regular expression from match pattern: {0}. {1}
TEIID30323=Unable to evaluate expression of {0}
TEIID30329=Unknown expression type: {0}
TEIID30342=Unable to evaluate LOOKUP function.
TEIID30326=Unknown subquery comparison predicate quantifier: {0}
TEIID30345=The command of this scalar subquery returned more than one value: {0}


# resolver (008)
TEIID30112=Only one XML document may be specified in the FROM clause of a query.
TEIID30061={1} is not allowed on the view {0}.  A procedure may be needed to handle the {1} since: {2}
TEIID30127=INSERT statement must have the same number of elements and values specified.  This statement has {0} elements and {1} values.
TEIID30065=Error parsing query plan transformation for {0}
TEIID30136=Unable to resolve element: {0}
TEIID30137=Element is ambiguous and must be qualified: {0}
ERR.015.008.0022=Failed parsing reference binding: {0}
ERR.015.008.0025=Binding reference cannot be a function: {0}
TEIID30083=Expression ''{0}'' has a parameter with non-determinable type information.  The use of an explicit convert may be necessary.
TEIID30074=This criteria must have string or CLOB expressions on each side: {0}
TEIID30093=There must be exactly one projected symbol of the subquery: {0}
TEIID30094=The left expression must have a type convertible to the type of the subquery projected symbol: {0}
TEIID30067=Type was null for {0} in function {1}
TEIID30068=The function ''{0}'' is an unknown form.  Check that the function name and number of arguments is correct.
TEIID30069=The function ''{0}'' has more than one possible signature.
TEIID31150=The function ''{0}'' is ambiguous.  Use schema qualification.
TEIID30071=The conversion from {0} to {1} is not allowed.
TEIID30070=The function ''{0}'' is a valid function form, but the arguments do not match a known type signature and cannot be converted using implicit type conversions.
TEIID30082=Expected value of type ''{0}'' but ''{1}'' is of type ''{2}'' and no implicit conversion is available.
TEIID30084=Element ''{0}'' in ORDER BY is ambiguous and may refer to more than one element of SELECT clause.
TEIID30087=Element ''{0}'' in ORDER BY was not found in the FROM clause.
TEIID30060=Failed parsing {1} plan for {0}
ERR.015.008.0046=The symbol {0} may only be used once in the FROM clause.
ERR.015.008.0047=The symbol {0} refers to a group not defined in the FROM clause.
ERR.015.008.0049=Bindings must be specified
TEIID31119=Symbol {0} is specified with an unknown group context
TEIID31117=Element "{0}" is ambiguous and should be qualified, at a single scope it exists in {1}
TEIID31118=Element "{0}" is not defined by any relevant group.
ERR.015.008.0055=Group specified is ambiguous, resubmit the query by fully qualifying the group name
TEIID30358=Procedure ''{0}'' is ambiguous, use the fully qualified name instead
ERR.015.008.0056=Group does not exist
TEIID30143=Unable to resolve stored procedure {0} the datatype for the parameter {1} is not specified.
TEIID30099=Unable to resolve key element referred to by LOOKUP function: {0}
TEIID30095=The first three arguments for the LOOKUP function must be specified as constants.
TEIID30096=Group {0} is not allowed in LOOKUP function.
TEIID30079=Could not find a common type to which all {0} expressions can be implicitly converted: {1}
TEIID30135=Aliased Select Symbols are not valid in XML Queries.
TEIID30134=Expressions cannot be selected by XML Queries
TEIID30129=Aliased subquery contexts are not allowed: {0}
TEIID30075=Type cannot be null for expression: {0}
TEIID30077=This criteria must have values only of the same type as the left expression: {0}

# sql (010)
ERR.015.010.0001=Invalid compare operator: {0}
ERR.015.010.0002= Invalid logical operator: {0}
ERR.015.010.0003=Cannot set null collection of elements on GroupBy
ERR.015.010.0006=Invalid parameter type [{0}] must be IN, OUT, INOUT, RETURN_VALUE, RESULT_SET
ERR.015.010.0009=No columns exist.
ERR.015.010.0010=Invalid column index: {0}
ERR.015.010.0011=Parameter cannot be null
ERR.015.010.0014=Constant type should never be null
ERR.015.010.0015=Unknown constant type: {0}
ERR.015.010.0016=A group symbol may not resolve to a null metadata ID.
ERR.015.010.0017=The name of a symbol may not be null.
ERR.015.010.0018=Inconsistent number of elements in transformation projected symbols and virtual group.
ERR.015.010.0021=Elements cannot be null
ERR.015.010.0022=Functions cannot be null
ERR.015.010.0023=Groups cannot be null
ERR.015.010.0029=Cannot create AliasSymbol wrapping AliasSymbol
ERR.015.010.0031=Illegal variable name ''{1}''.  Variable names can only be prefixed with the special group name ''{0}''.
ERR.015.010.0032=Variable {0} was previously declared.
ERR.015.010.0035=The <expression> cannot be null in CASE <expression>
ERR.015.010.0036=There must be at least one WHEN expression and one THEN expression. The number of WHEN and THEN expressions must be equal.
ERR.015.010.0037=The WHEN part of the CASE expression must contain an expression.
ERR.015.010.0038=The THEN part of the CASE expression must contain an expression
ERR.015.010.0039=The WHEN part of the searched CASE expression must contain a criteria.

# util (011)

# validator (012)
ERR.015.012.0001 = The updatable view query must be simple (containing a FROM clause and not using SELECT INTO) or a UNION ALL of simple queries.
ERR.015.012.0002 = The updatable view query has a WITH clause, pass-through processing will not be used for UPDATE/DELETE operations.
ERR.015.012.0003 = The updatable view query projects a column from a non-updatable group {0}.
ERR.015.012.0004 = The updatable view query has a non key preserving group {0}, which cannot be targeted by INSERT/UPDATE/DELETE operations.
ERR.015.012.0005 = The updatable view has no valid target for UPDATEs.
ERR.015.012.0006 = The updatable view query must not use aggregates or grouping.
ERR.015.012.0007 = The updatable view query has a non-updatable expression {0} for view column {1}.
ERR.015.012.0008 = The updatable view query cannot use SELECT DISTINCT.
ERR.015.012.0009 = The updatable view query has a FROM clause that is not a single table, pass-through processing will not be used for UPDATE/DELETE operations.
ERR.015.012.0010 = The updatable view query does not project the column {0}, which is required to make {1} a target of INSERT operations.
ERR.015.012.0011 = There must be exactly one projected symbol in the subcommand of an IN clause.
ERR.015.012.0013 = The query defining an updatable virtual group cannot use LIMIT.
ERR.015.012.0014 = The non-simple query defining an updatable view does not have a valid key preserving delete target.
ERR.015.012.0015 = The query defining an updatable view has no valid target for INSERTs.
ERR.015.012.0016 = Variable {0} not assigned any value in this procedure.
ERR.015.012.0017 = Variables declared the procedure''s DeclareStatement cannot be one of the special variables: {0}, {1} and {2}.
ERR.015.012.0018 = Inherent INSERT is not possible on a view defined by a non-partitioned UNION.
ERR.015.012.0024 = The following data elements are not supported in the SELECT clause: {0}.
ERR.015.012.0025 = Command must project at least one symbol
ERR.015.012.0026 = Non-comparable expression of type {1} cannot be used in SELECT DISTINCT, ORDER BY, GROUP BY, KEYS, or non-all set queries: [{0}]
ERR.015.012.0027 = Non-comparable expression of type {1} cannot be used in comparison: {0}.
ValidationVisitor.expression_requires_name = Non-column expressions require a name in XMLATTRIBUTES, XMLFOREST, QUERYSTRING, or TEXTAGG with HEADER
ValidationVisitor.invalid_lookup_key=Non-comparable expression of type {1} cannot be used as LOOKUP key columns: {0}.
ValidationVisitor.limit_not_valid_for_xml=The limit clause cannot be used on an XML document query.
ValidationVisitor.union_insert = Select into is not allowed under a set operation: {0}.
ValidationVisitor.multisource_insert = A multi-source table, {0}, cannot be used in an INSERT with query expression, a SELECT INTO statement, or in an insert with values that do not include the multi-source column.
ValidationVisitor.invalid_encoding = Invalid encoding: {0}.
ValidationVisitor.invalid_alter=Cannot alter an object {0} from an imported model.
TEIID30376=The specified change set {0} against an inherently updatable view does not map to a key preserving group.
TEIID30239=Inserts with query expressions cannot be performed against a partitioned UNION view {0}.
TEIID30241=Could not determine INSERT target for a partitioned UNION view {0} with values {1}.
ValidationVisitor.duplicate_block_label = Duplicate label {0}.
ValidationVisitor.no_loop = CONTINUE/BREAK can only be used in a LOOP/WHILE statement.
ValidationVisitor.invalid_label = CONTINUE/BREAK labels can only target LOOP/WHILE statements. {0} targets a block.
ValidationVisitor.unknown_block_label = No label found in containing scope with name {0}.
ValidationVisitor.encoding_for_binary=The XMLSERIALIZE ENCODING option is only for binary serialization types.
ERR.015.012.0029 = INSERT, UPDATE, and DELETE not allowed on XML documents
ERR.015.012.0030 = Commands used in stored procedure language not allowed on XML documents
TEIID30130=Queries against XML documents can not have a GROUP By clause
TEIID30131=Queries against XML documents can not have a HAVING clause
ERR.015.012.0033 = Metadata does not allow updates on the group: {0}
ERR.015.012.0034 = Queries involving UNIONs, INTERSECTs and EXCEPTs not allowed on XML documents
TEIID30147=Queries combined with the set operator {0} must have the same number of output elements.
ERR.015.012.0037 = {0} cannot be used outside of aggregate functions since they are not present in a GROUP BY clause.
ERR.015.012.0039 = Nested aggregate expressions are not allowed: {0}
ERR.015.012.0041 = The aggregate function {0} cannot be used with non-numeric expressions: {1}
ValidationVisitor.aggregate_type = The aggregate function {0} has argument types that are not compatible with the function.
ERR.015.012.0042 = A windowed aggregate function {0} cannot use its own order by clause or be distinct with an OVER ORDER BY: {1}
AggregateValidationVisitor.non_comparable = The aggregate function {0} cannot be used with non-comparable expressions: {1}
AggregateValidationVisitor.non_xml = The XMLAGG aggregate function {0} requires an expression of type XML: {1}
AggregateValidationVisitor.non_boolean=The boolean aggregate functions ANY, SOME, EVERY require a boolean expression.
AggregateValidationVisitor.invalid_distinct=The enhanced numeric aggregate functions STDDEV_POP, STDDEV_SAMP, VAR_POP, VAR_SAMP cannot have DISTINCT specified.
ValidationVisitor.distinct_orderby_agg=With DISTINCT an aggregate order by is required to reference the aggregate arguments: {0}
ERR.015.012.0052 = The element [{0}] is in an INSERT but does not support updates.
ERR.015.012.0053 = Element {1} of {0} is neither nullable nor has a default value. A value must be specified in the insert.
TEIID30126=Column variables do not reference columns on group "{0}": {1}
ERR.015.012.0055 = Element {0} does not allow nulls.
ERR.015.012.0059 = Left side of update expression must be an element that supports update: {0}
ERR.015.012.0060 = Element {0} does not allow nulls.
ERR.015.012.0062 = Elements cannot appear more than once in a SET or USING clause.  The following elements are duplicated: {0}
ERR.015.012.0063 = Multiple failures occurred during validation:
ERR.015.012.0064 = Validation succeeded
TEIID30124=Loop cursor or exception group name {0} already exists.
ERR.015.012.0067 = No scalar subqueries are allowed in the SELECT with no FROM clause.
ERR.015.012.0069 = INTO clause can not be used in XML query.

# optimizer (004)
TEIID30250=Can''t convert plan node of type {0}
TEIID30251=Error finding connectorBindingID for command
ERR.015.004.0010= Unknown group specified in OPTION MAKEDEP/MAKENOTDEP: {0}
TEIID30278=Group has an access pattern which has not been met: group(s) {0}; access pattern(s) {1}
TEIID30267=Error getting model for {0}
TEIID30263=Error rewriting: {0}
TEIID30268=Unable to create a query plan that sends a criteria to \"{0}\".  This connection factory requires criteria set to true indicating that a query against this model requires criteria.
TEIID30283=Could not resolve group symbol {0}
TEIID30306=The criteria {0} has elements from the root staging table and the document nodes which is not allowed.
TEIID30309=No mapping node found named, ''{0}'', in use of ''context''
TEIID30287=The XML document element(s) {0} are not mapped to data and cannot be used in the criteria \"{1}\".
TEIID30281=Could not parse query transformation for {0}: {1}
TEIID30300=Context functions within the same conjunct refer to different contexts: {0}

# processor (006)
ERR.015.006.0001= XMLPlan toString couldn''t print entire Program.
ERR.015.006.0034= Unexpected symbol type while updating tuple: {0}
TEIID30166=Tuple source does not exist: {0}
TEIID30212=Instructed to abort processing when recursion limit reached.
ERR.015.006.0042= No xml schema to validate document against
ERR.015.006.0048= Fatal Error: {0}
ERR.015.006.0049= Error: {0}
ERR.015.006.0051= Invalid direction for MoveDocInstruction: {0}
ERR.015.006.0054= Instructed to abort processing as default of choice.

# rewriter (009)
TEIID30372=Error evaluating criteria: {0}
ERR.015.009.0002= Error translating criteria on the user''s command, the criteria translated to {0} is not valid
TEIID30373=Error simplifying mathematical expression: {0}

SQLParser.Aggregate_only_top_level=Aggregate functions are only allowed HAVING/SELECT/ORDER BY clauses.  Window functions are only allowed in the SELECT/ORDER BY clauses: {0}.  Both require a FROM clause to be present.
SQLParser.window_only_top_level=Window functions are not allowed in the HAVING clause: {0}
SQLParser.Unknown_agg_func=Unknown aggregate function: {0}
SQLParser.Invalid_func=Invalid function name: [{0}]
SQLParser.Integer_parse=Unable to parse integer literal: {0}
SQLParser.Float_parse=Unable to parse floating point literal: {0}
SQLParser.decimal_parse=Unable to parse decimal literal: {0}
SQLParser.Invalid_id=Invalid metadata ID format: [{0}]
SQLParser.Invalid_alias=Invalid alias format: [{0}]
SQLParser.Invalid_short_name=Invalid simple identifier format: [{0}]
SQLParser.invalid_window=Cannot window a non-aggregate expression {0}.
SQLParser.function_def=Foreign procedures and functions {0} cannot define a body.
SQLParser.view_def=Foreign or Global Temporary table {0} cannot be defined by a query expression.
SQLParser.pk_exists=Primary Key is already defined on {0}
SQLParser.no_column=Column name {0} not found on table {1}
SQLParser.function_return=Function {0} is not valid.  Functions can not support result set return parameters, and must have a scalar return parameter.
SQLParser.function_in=Functions {0} is not valid.  Functions can only support 'In/RESULT' parameters.
SQLParser.alter_table_doesnot_exist=The table {0} does not exist in the schema provided.
SQLParser.alter_procedure_doesnot_exist=The procedure {0} does not exist in the schema provided.
SQLParser.alter_procedure_param_doesnot_exist=The parameter {0} does not exist on procedure {1} in the schema provided.
SQLParser.alter_function_param_doesnot_exist=The parameter {0} does not exist on function {1} in the schema provided.
SQLParser.alter_table_param=Parameter {0} in not a valid alter target on table {1}.
SQLParser.non_position_constant=Order by expression constant {0} is not allowed.
SQLParser.view_doesnot_exist=No view exits with the name {0}. 
SystemSource.array_length_desc=Get the length of the given array value
SystemSource.array_param1=Array
SystemSource.array_length_result=The array length
SystemSource.array_get_desc=Get the object value at the given array index
SystemSource.array_get_param2=Array index
SystemSource.array_get_result=The object value
SystemSource.Add_desc=Converts escape sequences in the given string to their actual characters. 
SystemSource.unescape_param1=String to be unescaped
SystemSource.unescape_result=Unescaped string
SystemSource.Add_desc=Add two numbers
SystemSource.Add_result_desc=Left operand + right operand
SystemSource.Subtract_desc=Subtract two numbers
SystemSource.Subtract_result_desc=Left operand - right operand
SystemSource.Multiply_desc=Multiply two numbers
SystemSource.Multiply_result_desc=Left operand * right operand
SystemSource.Divide_desc=Divide two numbers
SystemSource.Divide_result_desc=Left operand / right operand
SystemSource.Ceiling_desc=Ceiling of number
SystemSource.Exp_desc=e^number
SystemSource.Floor_desc=Floor of number
SystemSource.Log_desc=Log (base e) of number
SystemSource.Log10_desc=Log (base 10) of number
SystemSource.Acos_desc=Arccosine of number
SystemSource.Asin_desc=Arcsine of number
SystemSource.Atan_desc=Arctan of number
SystemSource.Atan2_desc=Arctan of number1 / number2
SystemSource.Cos_desc=Cosine of number
SystemSource.Cot_desc=Cotangent of number
SystemSource.Degrees_desc=Convert from radians to degrees
SystemSource.Pi_desc=Constant value for pi
SystemSource.Radians_desc=Convert from degrees to radians
SystemSource.Sin_desc=Sine of number
SystemSource.Tan_desc=Tangent of number
SystemSource.Bitand_desc=Bitwise AND of two integers
SystemSource.Bitand_result_desc=integer1 AND integer2
SystemSource.Bitor_desc=Bitwise inclusive OR of two integers
SystemSource.Bitor_result_desc=integer1 OR integer2
SystemSource.Bitxor_desc=Bitwise exclusive OR (XOR) of two integers
SystemSource.Bitxor_result_desc=integer1 XOR integer2
SystemSource.Bitnot_desc=Bitwise inversion (NOT) of a 32-bit integer. Equivalent to XOR(integer, 0xFFFFFFFF)
SystemSource.Bitnot_result_desc=32-bit inverted integer
SystemSource.Curdate_desc=Current date
SystemSource.Curtime_desc=Current time
SystemSource.Now_desc=Current timestamp
SystemSource.Dayname_result_d_desc=Day name for date
SystemSource.Dayname_result_ts_desc=Day name for timestamp
SystemSource.Dayofmonth_result_d_desc=Day of month for date (1 = 1st)
SystemSource.Dayofmonth_result_ts_desc=Day of month for timestamp (1 = 1st)
SystemSource.Dayofweek_result_d_desc=Day of week for date (1 = Sunday)
SystemSource.Dayofweek_result_ts_desc=Day of week for timestamp (1 = Sunday)
SystemSource.Dayofyear_result_d_desc=Day of year for date (1 = Jan 1st)
SystemSource.Dayofyear_result_ts_desc=Day of year for timestamp (1 = Jan 1st)
SystemSource.Month_result_d_desc=Month for date (1 = January)
SystemSource.Month_result_ts_desc=Month for timestamp (1 = January)
SystemSource.Monthname_result_d_desc=Month name for date
SystemSource.Monthname_result_ts_desc=Month name for timestamp
SystemSource.Week_result_d_desc=Week of year for date
SystemSource.Week_result_ts_desc=Week of year for timestamp
SystemSource.Year_result_d_desc=Year for date
SystemSource.Year_result_ts_desc=Year for timestamp
SystemSource.Hour_result_t_desc=Hour for time
SystemSource.Hour_result_ts_desc=Hour for timestamp
SystemSource.Minute_result_t_desc=Minute for time
SystemSource.Minute_result_ts_desc=Minute for timestamp
SystemSource.Second_result_t_desc=Second for time
SystemSource.Second_result_ts_desc=Second for timestamp
SystemSource.Quarter_result_d_desc=Quarter for date (1=Jan/Feb/Mar)
SystemSource.Quarter_result_ts_desc=Quarter for timestamp (1=Jan/Feb/Mar)
SystemSource.Length_result=Length of string
SystemSource.Ucase_result=Upper case of string
SystemSource.Lcase_result=Lower case of string
SystemSource.Lower_result=Lower case of string
SystemSource.Upper_result=Upper case of string
SystemSource.UcaseClob_result=Upper case of clob
SystemSource.LcaseClob_result=Lower case of clob
SystemSource.LowerClob_result=Lower case of clob
SystemSource.UpperClob_result=Upper case of clob
SystemSource.Left_result=Left trimmed string
SystemSource.Right_result=Right trimmed string
SystemSource.Formattime_desc=Convert to string
SystemSource.Formattime_result_desc=Converted time
SystemSource.Formatdate_desc=Convert to string
SystemSource.Formatdate_result_desc=Converted date
SystemSource.Formattimestamp_desc=Convert to string
SystemSource.Formattimestamp_result_desc=Converted timestamp
SystemSource.Parsetime_desc=Convert string to time
SystemSource.Parsetime_result_desc=Time converted
SystemSource.Parsedate_desc=Convert string to date
SystemSource.Parsedate_result_desc=Date converted
SystemSource.Parsetimestamp_desc=Convert string to timestamp
SystemSource.Parsetimestamp_result_desc=Timestamp converted
SystemSource.Formatinteger_desc=Convert to Integer
SystemSource.Formatinteger_result_desc=Integer formatted
SystemSource.Formatlong_desc=Convert to Long
SystemSource.Formatlong_result_desc=Long formatted
SystemSource.Formatdouble_desc=Convert to Double
SystemSource.Formatdouble_result_desc=Double formatted
SystemSource.Formatfloat_desc=Convert to Float
SystemSource.Formatfloat_result_desc=Float formatted
SystemSource.Formatbiginteger_desc=Convert to Big integer
SystemSource.Formatbiginteger_result_desc=Big integer formatted
SystemSource.Formatbigdecimal_desc=Convert to Big decimal
SystemSource.Formatbigdecimal_result_desc=Big decimal formatted
SystemSource.Parseinteger_desc=Parse to Integer
SystemSource.Parseinteger_result_desc=Integer parsed
SystemSource.Parselong_desc=Parse to Long
SystemSource.Parselong_result_desc=Long parsed
SystemSource.Parsedouble_desc=Parse to Double
SystemSource.Parsedouble_result_desc=Double parsed
SystemSource.Parsefloat_desc=Parse to Float
SystemSource.Parsefloat_result_desc=Float parsed
SystemSource.Parsebiginteger_desc=Parse to Biginteger
SystemSource.Parsebiginteger_result_desc=Biginteger parsed
SystemSource.Parsebigdecimal_desc=parse to Bigdecimal
SystemSource.Parsebigdecimal_result_desc=Bigdecimal parsed
SystemSource.Arith_left_op=Left operand
SystemSource.Arith_right_op=Right operand
SystemSource.Abs_desc=Absolute value of number
SystemSource.Abs_arg=Number
SystemSource.Abs_result_desc=Absolute value of number
SystemSource.Rand_desc=Random Number
SystemSource.Rand_arg=Number
SystemSource.Rand_result_desc=Generated Random Number
SystemSource.uuid_desc=UUID
SystemSource.uuid_result_desc=type 4 UUID
SystemSource.trim_desc=Trim characters from the front and/or back of a string
SystemSource.trim_arg1=Trim specification, can be one of TRAILING, LEADING, or BOTH
SystemSource.trim_arg2=Trim character - must be a single character
SystemSource.trim_arg3=String to trim
SystemSource.trim_result=Trimmed string
SystemSource.Double_arg2=Number
SystemSource.Atan_arg1=Number parameter1 
SystemSource.Atan_arg2=Number parameter2 
SystemSource.Mod_desc=Modulus of two numbers
SystemSource.Mod_result_desc=Left operand mod right operand
SystemSource.Power_desc=Raise base to power
SystemSource.Power_arg1=Base
SystemSource.Power_arg2=Power
SystemSource.Power_result_desc=Base ^ Power
SystemSource.Round_desc=Round number to specified places
SystemSource.Round_arg1=Numbers
SystemSource.Round_arg2=Places
SystemSource.Round_result_desc=Number rounded to specified places
SystemSource.Sign_desc=Sign of number: 1 if number>0, 0 if number==0, -1 if number<0
SystemSource.Sign_arg1=Number
SystemSource.Sign_result_desc=Sign of number
SystemSource.Sqrt_desc=Square root of number
SystemSource.Sqrt_arg1=Number
SystemSource.Sqrt_result_desc=Square root of number
SystemSource.Timestampadd_d_desc=Add count number of interval type to date
SystemSource.Timestampadd_d_arg1=Interval type
SystemSource.Timestampadd_d_arg2=Count number
SystemSource.Timestampadd_d_arg3=Date type
SystemSource.Timestampadd_d_result_desc=Returned modified date
SystemSource.Timestampadd_t_desc=Add count number of interval type to time
SystemSource.Timestampadd_t_arg1=Interval type
SystemSource.Timestampadd_t_arg2=Count number
SystemSource.Timestampadd_t_arg3=Time type
SystemSource.Timestampadd_t_result_desc=Returned modified time
SystemSource.Timestampadd_ts_desc=Add count number of interval type to timestamp
SystemSource.Timestampadd_ts_arg1=Interval type
SystemSource.Timestampadd_ts_arg2=Count number
SystemSource.Timestampadd_ts_arg3=Timestamp type
SystemSource.Timestampadd_ts_result=Returned modified timestamp
SystemSource.Timestampdiff_ts_desc=Calculate estimated number of intervals between start and end timestamp
SystemSource.Timestampdiff_ts_arg1=Interval type
SystemSource.Timestampdiff_ts_arg2=Start timestamp
SystemSource.Timestampdiff_ts_arg3=End timestamp
SystemSource.Timestampdiff_ts_result_desc=Returns estimated number of intervals between start and end timestamp
SystemSource.TimestampCreate_desc=Create timestamp from a date and a time
SystemSource.TimestampCreate_arg1=Date
SystemSource.TimestampCreate_arg2=Time
SystemSource.TimestampCreate_result_desc=Timestamp built from date and time
SystemSource.Stringfunc_arg1=String
SystemSource.Clobfunc_arg1=Clob
SystemSource.Concat_desc=Concatenate left and right strings
SystemSource.Concat_arg1=Left string
SystemSource.Concat_arg2=Right string
SystemSource.Concat_result_desc=Concatenated strings
SystemSource.Concatop_desc=Concatenate left and right strings
SystemSource.Concatop_arg1=Left string
SystemSource.Concatop_arg2=Right string
SystemSource.Concatop_result_desc=Concatenated strings
SystemSource.Substring_desc=Substring of string, starting at index, of length
SystemSource.Substring_arg1=String
SystemSource.Substring_arg2=Starting index
SystemSource.Substring_arg3=Length of substring
SystemSource.Substring_result=Substring
SystemSource.Susbstring2_desc=Substring of string, starting at index, to end of string
SystemSource.Substring2_arg1=String
SystemSource.Substring2_arg2=Starting index
SystemSource.Substring2_result=Substring
SystemSource.Left_desc=First length characters of string
SystemSource.Left_arg1=String
SystemSource.Left_arg2=Length of substring
SystemSource.Left2_result=First length characters of string
SystemSource.Right_desc=Last length characters of string
SystemSource.Right_arg1=String
SystemSource.Right_arg2=Length of substring
SystemSource.Right2_result=Last length characters of string
SystemSource.Locate_desc=Find index of substring in string starting at index
SystemSource.Locate_arg1=Substring to find
SystemSource.Locate_arg2=String
SystemSource.Locate_arg3=Starting index
SystemSource.Locate_result=Index of substring or -1 if not found
SystemSource.Locate2_desc=Find index of substring in string
SystemSource.Locate2_arg1=Substring to find
SystemSource.Locate2_arg2=String
SystemSource.Locate2_result=Index of substring or -1 if not found
SystemSource.Replace_desc=Replace any substring in string with replacement
SystemSource.Replace_arg1=String
SystemSource.Replace_arg2=Substring to match
SystemSource.Replace_arg3=Replacement string
SystemSource.Replace_result=String with replacements
SystemSource.Repeat_desc=Repeat string with count times
SystemSource.Repeat_arg1=String
SystemSource.Repeat_arg2=Count times to repeat
SystemSource.Repeat_result=String repeated with count times
SystemSource.Space_desc=Repeat space count times
SystemSource.Space_arg1=Number of times to repeat
SystemSource.Space_result=Space repeated count times
SystemSource.Insert_desc=Insert string2 into string1 by deleting length characters at start and inserting string2
SystemSource.Insert_arg1=Initial string
SystemSource.Insert_arg2=Starting position
SystemSource.Insert_arg3=Number of characters to delete at start
SystemSource.Insert_arg4=String to insert
SystemSource.Insert_result=Inserted string
SystemSource.Ascii_desc=Takes a character and returns the ASCII or unicode integer representation
SystemSource.Ascii_arg1=String
SystemSource.Ascii_result=Character value
SystemSource.Ascii2_desc=Takes a character and returns the ASCII or unicode integer representation
SystemSource.Ascii2_arg1=Character
SystemSource.Ascii2_result=Character value
SystemSource.Chr_desc=Takes a unicode or ASCII value and returns the character representation
SystemSource.Chr_arg1=Code value
SystemSource.Chr_result=Character representation
SystemSource.Char_desc=Takes a unicode or ASCII value and returns the character representation
SystemSource.Char_arg1=Code value
SystemSource.Char_result=Character representation
SystemSource.Initcap_desc=Capitalizes each word (each letter after whitespace)
SystemSource.Initcap_arg1=Input string
SystemSource.Initcap_result=Result string
SystemSource.Lpad_desc=Pad the input string on the left to length
SystemSource.Lpad_arg1=String
SystemSource.Lpad_arg2=Padded length
SystemSource.Lpad_result=Padded string
SystemSource.Lpad3_desc=Pad the input string on the left to length with pad character
SystemSource.Lpad3_arg1=String
SystemSource.Lpad3_arg2=Padded length
SystemSource.Lpad3_arg3=Pad character
SystemSource.Lpad3_result=Padded string
SystemSource.Rpad1_desc=Pad the input string on the right to length
SystemSource.Rpad1_arg1=String
SystemSource.Rpad1_arg2=Padded length
SystemSource.Rpad1_result=Padded string
SystemSource.Rpad3_desc=Pad the input string on the right to length with pad character
SystemSource.Rpad3_arg1=String
SystemSource.Rpad3_arg2=Padded length
SystemSource.Rpad3_arg3=Pad character
SystemSource.Rpad3_result=Padded string
SystemSource.Translate_desc=Translate the input string by converting characters in the source string to characters in the destination string
SystemSource.Translate_arg1=String
SystemSource.Translate_arg2=Source string
SystemSource.Translate_arg3=Destination string
SystemSource.Translate_result=Translated string
SystemSource.Convert_arg1=Source value
SystemSource.Convert_arg2=Target type
SystemSource.Convert_result=Converted value
SystemSource.Context_desc=Evaluate XML expression in the context of a different mapping level
SystemSource.Context_arg1=XML context tag
SystemSource.Context_arg2=XML element
SystemSource.Context_result=Expression in higher context
SystemSource.Rowlimit_desc=Limit the number of rows from an XML mapping class
SystemSource.RowlimitException_desc=Limit the number of rows from an XML mapping class, throw Exception if passed
SystemSource.Rowlimit_arg1=XML tag in the scope of a mapping class
SystemSource.Rowlimit_result=Number of rows to be limited to
SystemSource.Decode1_desc=Map the input value to a comma-separated list of allowed output values
SystemSource.Decode1_arg1=Input column for decode
SystemSource.Decode1_arg2=The comma delimited String that represents the mapping between input column value and output values.
SystemSource.Decode1_result=The decoded value from the decode string.
SystemSource.Decode2_desc=Map the input value to a delimiter-separated list of allowed output values
SystemSource.Decode2_arg1=Input column for decode
SystemSource.Decode2_arg2=The comma delimited String that represents the mapping between input column value and output values.
SystemSource.Decode2_arg3=Decode String delimiter character(s)
SystemSource.Decode2_result=The decoded value from the decode string.
SystemSource.Lookup_desc=Look up a value in a cached code table
SystemSource.Lookup_arg1=Full group name of code table
SystemSource.Lookup_arg2=Short name of return element in code table
SystemSource.Lookup_arg3=Short name of key element in code table
SystemSource.Lookup_arg4=Key value to lookup
SystemSource.Lookup_result=Return value for key as specified in code table
SystemSource.User_desc=Get current user name 
SystemSource.User_result=Return user name
SystemSource.current_database_desc=Get current database name
current_database_result=Returns the catalog name
SystemSource.Env_desc=Get the value of an environment variable 
SystemSource.Env_varname=Name of the environment variable
SystemSource.Env_result=Return the string value of the environment variable
SystemSource.Nvl_desc=Specifies a value to use instead if the input value is null
SystemSource.Nvl_arg1=Value to check
SystemSource.Nvl_arg2=Returned if value is null
SystemSource.Nvl_result=Value or valueIfNull if value is null
SystemSource.Ifnull_desc=Specifies a value to use instead if the input value is null
SystemSource.Ifnull_arg1=Value to check
SystemSource.Ifnull_arg2=Returned if value is null
SystemSource.Ifnull_result=Value or valueIfNull if value is null
SystemSource.Formattime_arg1=Time input
SystemSource.Formattime_arg2=Time format
SystemSource.Formatdate_arg1=Date input
SystemSource.Formatdate_arg2=Date format
SystemSource.Formattimestamp_arg1=Timestamp input
SystemSource.Formattimestamp_arg2=Timestamp format
SystemSource.Parsetime_arg1=String input
SystemSource.Parsetime_arg2=Time format
SystemSource.Parsedate_arg1=String input
SystemSource.Parsedate_arg2=Date format
SystemSource.Parsetimestamp_arg1=String input
SystemSource.Parsetimestamp_arg2=Timestamp format
SystemSource.Formatnumber_arg1=String input
SystemSource.Formatnumber_arg2=Number format
SystemSource.Parsenumber_arg1=String input
SystemSource.Parsenumber_arg2=Parse format
SystemSource.Bitfunc_arg1=Integer parameter
SystemSource.Bitfunc2_arg1=First integer
SystemSource.Bitfunc2_arg2=Second integer
SystemSource.Convert_desc=Convert from {0} to target type
SystemSource.xpathvalue_description=Retrieve the first match content for an XPath statement
SystemSource.xpath_param1=Source document
SystemSource.xpath_param2=XPath expression
SystemSource.xpathvalue_result=Single result
SystemSource.xsltransform_description=Transform the document with the given stylesheet. 
SystemSource.xsltransform_param1=Source document
SystemSource.xsltransform_param2=XSL stylesheet
SystemSource.xsltransform_result=Clob result

SystemSource.xmlconcat_description=Concat XML types. 
SystemSource.xmlconcat_param1=First element
SystemSource.xmlconcat_param2=Other elements
SystemSource.xmlconcat_result=XML result

SystemSource.xmlcomment_description=Create an XML comment. 
SystemSource.xmlcomment_result=XML comment.
SystemSource.xmlcomment_param1=The comment text.

SystemSource.xmltext_description=Create an XML text. 
SystemSource.xmltext_result=XML text.
SystemSource.xmltext_param1=The text.

SystemSource.xmlpi_description=Create an XML processing instruction. 
SystemSource.xmlpi_param1=Target
SystemSource.xmlpi_param2=Content
SystemSource.xmlpi_result=XML result
SystemSource.jsonToXml_description=Create an XML document representing the given JSON. 
SystemSource.jsonToXml_param1=Root element name
SystemSource.jsonToXml_param2=JSON
SystemSource.jsonToXml_result=XML result
SystemSource.modifyTimeZone_description=Modify the time zone of this timestamp by adding or subtracting time
SystemSource.modifyTimeZone_param1=Timestamp
SystemSource.modifyTimeZone_param2=Starting time zone
SystemSource.modifyTimeZone_param3=Ending time zone
SystemSource.modifyTimeZone_result=Original timestamp with time added or subtracted to give the equivalent time in a different time zone
SystemSource.CommandPayload_desc0=Retrieve the command payload as a string
SystemSource.CommandPayload_desc1=Retrieve a property from the command payload, passed as a Properties object
SystemSource.CommandPayload_result=The property value from the command payload 
SystemSource.CommandPayload_property=The property name
SystemSource.hasRole_description=Determine if the caller has the given role
SystemSource.hasRole_param1=Role type
SystemSource.hasRole_param2=Role name
SystemSource.hasRole_result=whether the caller is in the given role
SystemSource.from_unixtime_description=Return the Unix timestamp (in seconds) as a Timestamp value 
SystemSource.from_unixtime_param1=Unix timestamp (in seconds)
SystemSource.from_unixtime_result=Timestamp value
SystemSource.nullif_description=Equivalent to case when (param1 = param2) then null else param1 
SystemSource.nullif_param1=First parameter
SystemSource.nullif_result=null if the parameters are equivalent else param1
SystemSource.coalesce_description=Returns the first non-null parameter
SystemSource.coalesce_param1=parameter
SystemSource.coalesce_result=The first non-null parameter
SystemSource.to_chars_description=Converts a Blob to the appropriate chars
SystemSource.to_chars_param1=Blob
SystemSource.to_chars_param2=The encoding
SystemSource.to_chars_param3=well-formed
SystemSource.to_chars_result=Clob char rep
SystemSource.to_bytes_description=Converts a Clob to the appropriate bytes
SystemSource.to_bytes_param1=Clob
SystemSource.to_bytes_param2=The encoding
SystemSource.to_bytes_param3=well-formed
SystemSource.to_bytes_result=byte representation Blob
SystemSource.session_id_desc=Returns the session id of the currently logged in user 
SystemSource.session_id_result=Returns the session id of the currently logged in user
SystemSource.node_id_desc=Returns the node id 
SystemSource.node_id_result=Returns the node id
SystemSource.endswith_desc=Find if string has ending character sequence as defined in substring
SystemSource.endswith_arg1=substring
SystemSource.endswith_arg2=string
SystemSource.endswith_result=true if string ends with character sequence of substring; false otherwise.

SystemSource.jsonparse_desc=Validates that the text is legal JSON
SystemSource.jsonparse_param1=a Clob or Blob that should contain JSON text
SystemSource.jsonparse_param2=indicates if the JSON is well-formed, such that validation is by-passed.
SystemSource.jsonparse_result=a Clob result known to be valid JSON

SystemSource.jsonarray_desc=Returns a JSON array of the values passed in.
SystemSource.jsonarray_param1=any number of JSON values or values convertable to JSON
SystemSource.jsonarray_result=a JSON array of values

SystemSource.teiid_session_get_desc=Return the current session variable value.
SystemSource.teiid_session_get_param1=the string key
SystemSource.teiid_session_get_result=the current value

SystemSource.teiid_session_set_desc=Set the session variable value.
SystemSource.teiid_session_set_param1=the string key
SystemSource.teiid_session_set_param2=the value
SystemSource.teiid_session_set_result=the previous value if one was set

SystemSource.mvstatus_param1=Schema Name
SystemSource.mvstatus_param2=View Name
SystemSource.mvstatus_param3=Current validity of matview table contents
SystemSource.mvstatus_param4=Current load status of matview table. 
SystemSource.mvstatus_param5=Action to be taken by the Teiid when status is not valid
SystemSource.mvstatus_result=true if the view is valid to use
SystemSource.mvstatus_description=(internal use only) Used for materialization status table status check.

SystemSource.tokenize_param1=String to Tokenize
SystemSource.tokenize_param2=Delimiter to tokenize the string by
SystemSource.tokenize_result=Return of the string array
SystemSource.tokenize_description=Tokenizes the given string

SystemSource.st_astext_description=Convert a Geometry to WTK
SystemSource.st_astext_param1=Geometry
SystemSource.st_astext_result=WKT Clob

SystemSource.st_asbinary_description=Convert a Geometry to WKB
SystemSource.st_asbinary_param1=Geometry
SystemSource.st_asbinary_result=WKB Blob

SystemSource.st_geomfrombinary_description=Create a Geometry from WKB
SystemSource.st_geomfrombinary_param1=WKB Blob
SystemSource.st_geomfrombinary_param2=SRID
SystemSource.st_geomfrombinary_result=Geometry

SystemSource.st_geomfromwkb_description=Create a Geometry from WKB
SystemSource.st_geomfromwkb_param1=WKB Blob
SystemSource.st_geomfromwkb_param2=SRID
SystemSource.st_geomfromwkb_result=Geometry

SystemSource.st_geomfromtext_description=Create a Geometry from WKT
SystemSource.st_geomfromtext_param1=WKT Clob
SystemSource.st_geomfromtext_param2=SRID
SystemSource.st_geomfromtext_result=Geometry

SystemSource.st_intersects_description=Test if the two Geometry values intersect
SystemSource.st_intersects_param1=Geometry1
SystemSource.st_intersects_param2=Geometry2
SystemSource.st_intersects_result=true if the values intersect

SystemSource.st_contains_description=Test if Geometry1 contains Geometry2
SystemSource.st_contains_param1=Geometry1
SystemSource.st_contains_param2=Geometry2
SystemSource.st_contains_result=true if Geometry1 contains Geometry2

SystemSource.st_crosses_description=Test if Geometry1 crosses Geometry2
SystemSource.st_crosses_param1=Geometry1
SystemSource.st_crosses_param2=Geometry2
SystemSource.st_crosses_result=true if Geometry1 crosses Geometry2

SystemSource.st_disjoint_description=Test if Geometry1 and Geometry2 are disjoint
SystemSource.st_disjoint_param1=Geometry1
SystemSource.st_disjoint_param2=Geometry2
SystemSource.st_disjoint_result=true if Geometry1 and Geometry2 are disjoint

SystemSource.st_distance_description=Return the distance between Geometry1 and Geometry2
SystemSource.st_distance_param1=Geometry1
SystemSource.st_distance_param2=Geometry2
SystemSource.st_distance_result=The distance between Geometry1 and Geometry2

SystemSource.st_overlaps_description=Test if Geometry1 and Geometry2 overlap
SystemSource.st_overlaps_param1=Geometry1
SystemSource.st_overlaps_param2=Geometry2
SystemSource.st_overlaps_result=true if Geometry1 and Geometry2 overlap

SystemSource.st_touches_description=Test if Geometry1 and Geometry2 touch
SystemSource.st_touches_param1=Geometry1
SystemSource.st_touches_param2=Geometry2
SystemSource.st_touches_result=true if Geometry1 and Geometry2 touch

SystemSource.st_asgeojson_description=Convert the Geometry to geojson 
SystemSource.st_asgeojson_param1=Geometry
SystemSource.st_asgeojson_result=geojson clob  

SystemSource.st_asgml_description=Convert the Geometry to GML 
SystemSource.st_asgml_param1=Geometry
SystemSource.st_asgml_result=gml clob  

SystemSource.st_asewkt_description=Convert the Geometry to EWKT 
SystemSource.st_asewkt_param1=Geometry
SystemSource.st_asewkt_result=ewkt clob

SystemSource.st_askml_description=Convert the Geometry to KML 
SystemSource.st_askml_param1=Geometry
SystemSource.st_askml_result=kml clob

SystemSource.st_asgeojson_description=Convert the Geometry to GeoJSON 
SystemSource.st_asgeojson_param1=Geometry
SystemSource.st_asgeojson_result=GeoJSON clob  

SystemSource.st_geomfromgeojson_description=Convert GeoJSON to Geometry 
SystemSource.st_geomfromgeojson_param1=JSON Clob
SystemSource.st_geomfromgeojson_param2=SRID
SystemSource.st_geomfromgeojson_result=Geometry  

SystemSource.st_geomfromgml_description=Convert GML to Geometry 
SystemSource.st_geomfromgml_param1=GML Clob
SystemSource.st_geomfromgml_param2=SRID
SystemSource.st_geomfromgml_result=Geometry

SystemSource.st_transform_description=Convert Geometry to another coordinate system
SystemSource.st_transform_param1=Geometry
SystemSource.st_transform_param2=SRID
SystemSource.st_transform_result=Geometry

SystemSource.st_equals_description=Test if two geometries are topologically equvialent.  
SystemSource.st_equals_param1=Geometry 1
SystemSource.st_equals_param2=Geometry 2
SystemSource.st_equals_result=True if the geometries are equal.

SystemSource.st_setsrid_description=Set the srid, but does not transform the geometry value in any way.  
SystemSource.st_setsrid_param1=Geometry
SystemSource.st_setsrid_param2=srid
SystemSource.st_setsrid_result=Geometry with the specified srid

SystemSource.st_srid_description=Get the srid.  
SystemSource.st_srid_param1=Geometry
SystemSource.st_srid_result=The srid for the geomety.
    
TEIID30350=Element ''{0}'' not found.
TEIID30351=Group ''{0}'' not found.
TEIID30341=Function {0} is marked in the function metadata as a function that must be evaluated at the source.
TEIID30328=Unable to evaluate {0}: {1}
XMLSerialize.resolvingError=XMLSerialize is valid only for XML expressions: {0}
TEIID30336=XMLSerialize: data exception - not an xml document
TEIID30333=Error evaluating XMLQuery: {0}
TEIID30145=Unable to convert procedural parameter {0} of type {1} to expected type {2}
TEIID30139=Procedure {0} does not have a return value.
TEIID30144=OUT/RETURN parameter {0} with type {1} cannot be converted to {2}
TEIID30100=Expected dynamic command sql to be of type STRING instead of type {0}.
UnionQueryResolver.type_conversion=The Expression {0} used in a nested UNION ORDER BY clause cannot be implicitly converted from type {1} to type {2}.
ValidationVisitor.select_into_no_implicit_conversion=There is no implicit conversion between the source element type ({0}) and the target element type ({1}) at position {2} of the query: {3}
ValidationVisitor.excpet_intersect_all=EXCEPT ALL and INTERSECT ALL are currently unsupported
ValidationVisitor.element_updates_not_allowed=Metadata does not allow updates on the element: {0}
ValidationVisitor.invalid_batch_command=Only INSERT, UPDATE, DELETE, and SELECT ... INTO statements are allowed within a batch.
ValidationVisitor.badlimit2=The row limit/offset in the LIMIT clause must be >= 0
ValidationVisitor.badlimit1=The row limit/offset in the LIMIT clause must a positive integer or an effectively constant integer expression.
ValidationVisitor.invalid_scalar_group_reference=Cannot reference a scalar group as a table: {0}
ValidationVisitor.select_into_wrong_elements=Wrong number of elements being SELECTed INTO the target table. Expected {0} elements, but was {1}.
ValidationVisitor.user_defined_aggregate_as_function=Cannot call user defined aggregate function {0} as a function.  To disambiguate, please include an ALL keyword - {1}(ALL ...)
ValidationVisitor.uda_not_allowed=User defined aggregate function does not allow {0}: {1}
ValidationVisitor.uda_analytic=User defined aggregate function is analytic and must be windowed: {0} 
SimpleQueryResolver.Query_was_redirected_to_Mat_table=The query against {0} was redirected to the materialization table {1}.
SimpleQueryResolver.ambiguous_all_in_group=The symbol {0} refers to more than one group defined in the FROM clause.
TEIID30114=Cannot access procedure {0} using table semantics since the parameter and result set column names are not all unique.
TEIID30101=Duplicate WITH clause item name {0}
TEIID30102=The number of WITH clause columns for item {0} do not match the query expression
QueryResolver.invalid_xpath=Invalid xpath value: {0}
TEIID30066=The definition for {0} does not have the correct number of projected symbols.  Expected {1}, but was {2}.
QueryResolver.wrong_view_symbol_type=The definition for {0} has the wrong type for column {1}.  Expected {2}, but was {3}.
TEIID30125=Cursor or exception group names cannot begin with "#" as that indicates the name of a temporary table: {0}.
SimpleQueryResolver.materialized_table_not_used=The query against {0} did not use materialization table {1} due to the use of OPTION NOCACHE.
SimpleQueryResolver.procedure_cache_used=Procedure caching will be used for {0}.
SimpleQueryResolver.procedure_cache_not_usable=Procedure caching will not be used for {0} since {1}.
SimpleQueryResolver.procedure_cache_not_used=Procedure caching will not be used for {0} due to the use of OPTION NOCACHE.
ValidationVisitor.groupby_subquery=Expressions used in a GROUP BY clause cannot be constant and must not contain subqueries: "{0}".
ValidationVisitor.filter_subquery=Expressions used in a FILTER clause or a window function must not contain subqueries nor outer references: "{0}".
ValidationVisitor.ranking_requires_order_by=The window ranking functions RANK, DENSE_RANK, and ROW_NUMBER require the use of an ORDER BY clause in the window specification: {0}.
ValidationVisitor.window_order_by=The window specification for an ordered aggregate cannot use an ORDER BY clause: {0}.
ValidationVisitor.Procedure_has_group_self_reference=Procedure cannot have a Group reference to itself.
ExpressionEvaluator.Expected_props_for_payload_function=Unable to evaluate {0}: expected Properties for command payload but got object of type {1}
ValidationVisitor.The_rowlimit_function_cannot_be_used_in_a_non-XML_command=The ''rowlimit'' and ''rowlimitexception'' functions cannot be used in a non-XML command
ValidationVisitor.The_context_function_cannot_be_used_in_a_non-XML_command=The ''context'' function cannot be used in a non-XML command
ValidationVisitor.0=The ''rowlimit'' and ''rowlimitexception'' functions cannot be nested within other functions.
ValidationVisitor.1=The ''rowlimit'' and ''rowlimitexception'' functions operand must be a constant nonnegative integer.
ValidationVisitor.2=The ''rowlimit'' and ''rowlimitexception'' functions arg must be an XML node symbol
ValidationVisitor.3=''Rowlimit'' and ''rowlimitexception'' functions can only be used within a compare criteria which is entirely a single conjunct.
ValidationVisitor.Context_function_nested=Context functions cannot be nested
ERR.015.004.0036= First argument in ''context'' must be the name of a node in the XML document model.  Found Object {0} of Class {1}
TEIID30141=Invalid param name(s): {0}.  Name(s) of params without explicit values: {1}
TEIID30138=Duplicate named param ''{0}''
TEIID30089=Required parameter ''{0}'' has no value was set or is an invalid parameter.
TEIID30091=Cannot create group ''{0}'' with multiple columns named ''{1}''
TEIID30090=Exception converting value {0} of type {1} to expected type {2}
TEIID30086=ORDER BY expression ''{0}'' cannot be used with a set query.
TEIID30088=Unrelated order by column {0} cannot be used in a SET query, with SELECT DISTINCT, or GROUP BY
TEIID30133=If any symbol in SELECT clause is ''xml'' or group.''xml'' , then no other element is allowed.
TEIID30123=The datatype for the expression was not resolvable.
TEIID30117=Cannot create temporary table "{0}". Local temporary tables must be created with unqualified names.
ValidationVisitor.drop_of_nontemptable=Cannot drop a non temporary table "{0}".
ValidationVisitor.drop_of_globaltemptable=Cannot drop a global temporary table "{0}".							
ValidationVisitor.orderby_expression_xml=XML queries cannot order by an expression.
ValidationVisitor.text_table_invalid_width=For a fixed width text table, all columns must have width set.
ValidationVisitor.text_table_width=Fixed width text tables should not have DELIMITER, QUOTE, ESCAPE, SELECTOR based columns, nor HEADER specified.
ValidationVisitor.text_table_selector_required=The use of a column SELECTOR requires the use of a TEXTTABLE SELECTOR of a different value.
ValidationVisitor.text_table_negative=Text table WIDTH, HEADER, SELECTOR position, or SKIP values must not be negative. 
ValidationVisitor.text_table_delimiter=Text DELIMITER cannot be the same as the QUOTE or ESCAPE characters.
ValidationVisitor.text_table_newline=Text DELIMITER, QUOTE, and ESCAPE characters cannot be the row delimiter character.
ValidationVisitor.xml_namespaces=At most only one NO DEFAULT or DEFAULT namespace may be specified.
ValidationVisitor.xml_namespaces_reserved=The namespaces xmlns and xml are reserved.
ValidationVisitor.xml_namespaces_null_uri=The null uri, or empty string, is not allowed as the uri value.
ValidationVisitor.xml_namespaces_invalid=The namespace prefix {0} is not a valid NCName
ValidationVisitor.xml_attributes_reserved=The namespace xmlns is reserved.
ValidationVisitor.xml_content_type=The expression "{0}" is an OBJECT or ARRAY type, which cannot be used as an XML content value.
ValidationVisitor.text_content_type=The expression "{0}" is an OBJECT, BINARY, or ARRAY type, which cannot be used as an TEXT content value.
ValidationVisitor.xml_invalid_qname=The qname "{0}" is invalid.
ValidationVisitor.context_item_type=XMLTABLE, XMLEXISTS, or XMLQUERY PASSING context item must be an XML value.
ValidationVisitor.passing_requires_name=XMLTABLE, XMLEXISTS, or XMLQUERY PASSING clause can only contain at most 1 unnamed item.
ValidationVisitor.duplicate_passing=XMLTABLE, XMLEXISTS, XMLQUERY, or OBJECTTABLE PASSING clause duplicate item name "{0}".
ValidationVisitor.ValidationVisitor.context_item_not_allowed=OBJECTTABLE does not support passing unnamed items.
ValidationVisitor.one_ordinal=Only one FOR ORDINALITY column is allowed for an XMLTABLE.
ValidationVisitor.invalid_default=XMLTABLE or OBJECTTABLE DEFAULT expression is invalid: "{0}"
ValidationVisitor.context_required=The XQuery requires a context item, but none exists in the PASSING clause.
ValidationVisitor.xmlparse_type=XMLPARSE expects a STRING, CLOB, VARBINARY, or BLOB value.
ValidationVisitor.invalid_encoding=Encoding {0} is not valid.
ValidationVisitor.subquery_insert=SELECT INTO should not be used in a subquery.
ValidationVisitor.xmlcast_types=XMLCAST can only be used to cast to and from XML types {0}
MappingLoader.unknown_node_type=Unknown Node Type "{0}" being loaded by the XML mapping document.
MappingLoader.invalid_criteria_node=Invalid criteria node found; A criteria node must have criteria specified or it must be a default node.
NoCriteria=Failed to add the node, because Criteria nodes must have "criteria" value set on them, or they need to be the default node.
TEIID30457=Found recursive node {0} without recursive root node.
TEIID30152=Failed to evaluate XQuery expression; Please check the query and correct errors in syntax or usage.
TEIID30154=Could not compile XQuery; Please check the query for syntax or usage errors.
TEIID30155=Column "{0}" has an invalid path expression: {1}
TEIID30151=Error building Source for context item.
MappingLoader.invalidName=Null or blank name found in the Mapping Document, Must have valid name. Re-build the VDB
QueryUtil.wrong_number_of_values=The number of bound values ''{0}'' does not match the number of parameters ''{1}'' in the prepared statement.
QueryUtil.Error_executing_conversion_function_to_convert_value=Error converting parameter number {0} with value "{1}" of {2} to expected type {3}.
TEIID30128=Cannot convert insert query expression projected symbol ''{0}'' of type {1} to insert column ''{2}'' of type {3}
SetClause.resolvingError=Cannot set symbol ''{1}'' with expected type {2} to expression ''{0}''
TEIID30029=Unexpected format encountered for max or min value

TEIID30009=Reached maximum thread count "{0}" for worker pool "{1}" with a queue size high of "{2}". Queued work waited {3} ms prior to executing. To avoid queuing of work you may consider increasing "max-threads" or decreasing the "max-active-plans" in the "standalone-teiid.xml" file.   
TEIID30021=Uncaught exception processing work

TEIID30238=Duplicate key on {0}
TEIID30236=Null value is not allowed for column {0}
ValidationVisitor.group_in_both_dep=Table specified in both dependent and independent queries ''{0}''
XMLQuery.resolvingError=Failed to resolve the query ''{0}''
TEIID30085=Invalid order by at {0}

TEIID30244=The batch contained an unrecognized command: {0}
TEIID30272=Error getting modelID
TEIID30213=Cannot find namespace URI for namespace {0} of element {1}

TEIID30288=The XML document element {0} is not mapped to data and cannot be used in the ORDER BY clause: {1}
XMLPlanner.The_rowlimit_parameter_{0}_is_not_in_the_scope_of_any_mapping_class=The ''rowlimit'' or ''rowlimitexception'' function parameter ''{0}'' is not an XML node within the scope of any mapping class.
XMLPlanner.Criteria_{0}_contains_conflicting_row_limits=The criteria ''{0}'' contains conflicting row limits for an XML mapping class.
TEIID30174=Failed to rewrite the command: {0}
TEIID30192=Unexpectedly reached the end of the batched update counts at {0}, expected {1}.
TEIID30211=The row limit {0} has been exceeded for XML mapping class {1}.
AddNodeInstruction.element__1=element
AddNodeInstruction.Unable_to_add_xml_{0}_{1},_namespace_{2},_namespace_declarations_{3}_3=Unable to add xml {0} {1}, namespace {2}, namespace declarations {3}
TEIID30160=The request {0} has been cancelled.
VariableSubstitutionVisitor.Input_vars_should_have_same_changing_state=INPUT variables used in the expression should all have same CHANGING state: {0}

ExecDynamicSqlInstruction.0=Evaluated dynamic SQL expression value was null.
TEIID30347=There is a recursive invocation of group ''{0}''. Please correct the SQL.
ExecDynamicSqlInstruction.4=The dynamic sql string contains an incorrect number of elements.
ExecDynamicSqlInstruction.6=The datatype ''{0}'' for element ''{1}'' in the dynamic SQL cannot be implicitly converted to ''{2}''.
TEIID30168=Couldn''t execute the dynamic SQL command "{0}" with the SQL statement "{1}" due to: {2}

TEIID30229=Temporary table "{0}" already exists.
TEIID30226=Temporary table "{0}" does not exist.

TEIID30295=Cannot create a query for MappingClass with user criteria {0}
TEIID30296=Conjunct "{0}" has no relationship with target context {1}.
TEIID30297=Conjunct "{0}" has a non-simple relationship to its parent through context {1}.

TEIID30308=Staging table criteria cannot contian context functions
TEIID30307=Staging table criteria {0} was not specified against a single staging table
TEIID30302=Element {0} is not in the scope of the context {1}
TEIID30301=Element {0} is not a valid data node
TEIID30216=Results for the mapping class {0} are not found;
TEIID30270=No valid criteria specified for procedure parameter {0}
TEIID30164=The procedure parameter {0} is not nullable, but is set to null.

TEIID30042=Error creating {0}
TEIID30048=Error reading {0} {1}
TEIID30040=No directory specified for the file storage manager.
TEIID30041={0} is not a valid storage manager directory.
FileStoreageManager.space_exhausted=Max buffer space of {2} bytes has been exceed with an allocation of {0} bytes for a total of {1}.  The current operation will be aborted.

TEIID30175=No value found for column {0} in the row ending on text line {1} in {2}.
TEIID30176=Could not convert value for column {0} in the row ending on text line {1} in {2}.
TEIID30181=HEADER entry missing for column name {0} in {1}.
TEIID30182=Text parse error: Unclosed qualifier at end of text in {0}.
TEIID30184=Text parse error: Unknown escape sequence \\{0} in text line {1} in {2}.
TEIID30178=Text parse error: Delimited line is longer than the expected max of {2} on text line {0} in {1}.
TEIID30179=Text parse error: Could not read data in {0}
ValidationVisitor.fixed_option=NO ROW DELIMITER can only be used in fixed parsing mode.  

TEIID30170=Error evaluating XQuery row context for XMLTable: {0}
TEIID30172=Error evaluating XMLTable column path expression for column: {0}
TEIID30171=Unexpected multi-valued result was returned for XMLTable column "{0}".  Path expressions for non-XML type columns should return at most a single result.

TEIID30015=Failed to load materialized view table {0}.
TEIID30014=Loaded materialized view table {0} with row count {1}.
TEIID30013=Loading materialized view table {0}
TempTableDataManager.cache_load=Loaded materialized view table {0} from cached contents from another clustered node.
TEIID30233={0} does not target an internal materialized view.
TEIID30230=Materialized view {0} cannot have a row refreshed since there is no primary key.
TEIID30231=Materialized view {0} cannot have a row refreshed because the number of primary key elements {1} does not match the number of key arguments {2}.
TEIID30232=Materialized view {0} cannot have a row refreshed because it''s cache hint did not specify \"updatable\".
TEIID30012=Refreshing row {1} for materialized view {0}.
TEIID30303=No root node found.

BasicInterceptor.ProcessTree_for__4=ProcessTree for

TEIID30482=Connector is not in OPEN state
ConnectorManagerImpl.Initializing_connector=Initializing connector {0}
TEIID30024=AtomicRequest {0} failed to cancel.

ConnectorWorker.MaxResultRowsExceed=The number of result rows has exceeded the maximum result rows "{0}"
TEIID30004=Connector returned a 0 row non-last batch: {0}.
TEIID30005=rollback failed for requestID={0}
ConnectorWorker.process_failed=Connector worker process failed for atomic-request={0}
TEIID30479=Could not process stored procedure results for {0}.  Expected {1} result set columns, but was {2}.  Please update your models to allow for stored procedure results batching.
TEIID30554=A single source is not assigned to model {0} in VDB name {1}.{2}
TEIID30548=Property value length exceeds max of {0}.
TEIID30549=Could not find a metadata record with uuid {0}.
TEIID30489=Unable to load metadata for VDB {0} {1}.
DQPCore.Clearing_prepared_plan_cache=Clearing prepared plan cache
DQPCore.Clearing_prepared_plan_cache_for_vdb=Clearing prepared plan cache for vdb {0}.{1} 
DQPCore.clearing_resultset_cache=Clearing the resultset cache for vdb {0}.{1}
TEIID30495=The request {0} has been closed.
DQPCore.The_atomic_request_has_been_cancelled=The atomic request {0} has been canceled.
DQPCore.failed_to_cancel=Failed to Cancel request {0}
TEIID30006=The maxActivePlan {0} setting should never be greater than the max processing threads {1}.

TEIID30028=Failed to properly rollback autowrap transaction properly
TEIID30019=Unexpected exception for request {0}
TEIID30020=Processing exception for request {1} ''{0}''. Originally {2} {3}.
stack_info=\ Enable more detailed logging to see the entire stacktrace.

# #query (018.005)
ERR.018.005.0095 = User <{0}> is not entitled to action <{1}> for 1 or more of the groups/elements/procedures.

# services (003)
TEIID30032=No lob manager found.
TEIID30033=No existing lob reference found.
TEIID30034=Expected lob to have a reference value.
TEIID30035=Wrong type of data found or no data found; expecting streamable object from the buffer manager.
TEIID30491=Bind variables (represented as "?") were found but are allowed only in prepared or callable statements.
Request.no_result_set=The query does not return a result set, executeQuery should not be used.
Request.result_set=The query is not return an update count, executeUpdate should not be used.
TEIID30035=Wrong type of data found or no data found; expecting streamable object from the buffer manager.
TEIID30027=An error occurred during streaming of Lob Chunks to Client.

TransactionServer.no_transaction=No transaction found for client {0}.
TEIID30525=Concurrent enlistment in global transaction {0} is not supported.
TEIID30521=Expected an existing global transaction {0} but there was none for client {1}
TEIID30520=Unknown END flags
TEIID30521=No global transaction found for {0}.
TEIID30524=Client is not currently enlisted in transaction {0}.
TEIID30518=Cannot resume, transaction {0} was not suspended by client {1}.
TEIID30522=Global transaction {0} already exists.
TEIID30505=Suspended work still exists on transaction {0}.
TransformationMetadata.does_not_exist._1=does not exist.
TEIID30363=Error trying to read virtual document {0}, with body \n{1}
TransformationMetadata.Unknown_support_constant___12=Unknown support constant: 
TEIID30359={1} plan could not be found for physical group {0}
TEIID30364=Error trying to read schemas for the document/table : {0}
TransformationMetadata.Invalid_type=Invalid type: {0}.
TransformationMetadata.does_not_exist._1=does not exist.
TransformationMetadata.0={0} ambiguous, more than one entity matching the same name
TEIID30363=Error trying to read virtual document {0}, with body \n{1}
TransformationMetadata.Unknown_support_constant___12=Unknown support constant: 
TEIID30359=QueryPlan could not be found for physical group
TEIID30364=Error trying to read schemas for the document/table :
TransformationMetadata.Invalid_type=Invalid type: {0}.
TEIID30497=No connector with jndi-name {0} found for Model {1} with source name {2}
translator_not_found=Translator {0} not accessible.
datasource_not_found=Data Source {0} not accessible.

TEIID30008=Caching command "{0}" at a session level, but less deterministic functions were evaluated. 
not_found_cache=Failed to restore results, since batch entries were missing.  The entry will be re-populated. 
TEIID30025=Failed to restore results.  The entry will be re-populated.
failed_to_cache=Failed to store the result set contents to disk.
TEIID30481=Failed to find the Connection Factory with JNDI name {0}. Please check the name or deploy the Connection Factory with specified name.
TEIID31097=Metadata load requires a connection factory

TEIID30254=Source UPDATE or DELETE command "{0}" contains non-pushdown constructs that cannot be simplified into a compensating action.
TEIID31124=Recursive plan detected.  Command type {0} was already issued against {1}.  Planning cycle: {2}

Translate.error=Cannot translate criteria "{0}", it is not matched by selector "{1}"

TEIID30561=A multisource plan must execute a procedure returning parameter values exactly once: {0}

TEIID30546=Unknown log level: {0}, expected one of {1}
TEIID30190=Could not convert value for column: {0}

TEIID30116={0} is not a valid view.
ValidationVisitor.not_a_procedure={0} is not a valid virtual procedure.

TEIID30158={0} does not have an INSTEAD OF trigger defined for {1}.
TEIID30156={0} already has an INSTEAD OF trigger defined for {1}.
error_refresh=error occurred during refreshing the materialized view entries for view {0}

TEIID30003=Without required support property {0}, pushdown will not be enabled for {1} on translator {2}.
full_state_not_supported=Full state transfer is not supported in the resultset cache distribution
TEIID30258=Expression(s) {0} cannot be pushed to source.
TEIID30259=Cannot introduce new expressions {0} in duplicate removal.

TEIID30011=Not performing dependent join using source {0}, since the number of distinct rows for expression {1} exceeds {2}.  You should ensure that your source statistics, including column distinct value counts, accurately reflect the source or use a MAKE_DEP hint to force the join.
TEIID30001=Max block number exceeded by {0} {1}. Increase the maxStorageObjectSize to support larger storage objects.  Alternatively you could make the processor batch size smaller.
TEIID30002=Error persisting, attempts to read {0} {1} later will result in an exception. 
TEIID30016=Error transferring block {0} of cache group {1} to storage 
TEIID30017=Error persisting batch, attempts to read batch {0} later will result in an exception
TEIID30018=Error processing cancellation task.
TEIID30022=Error performing defrag
TEIID30023=Error performing defrag truncate
TEIID30026=Failed to cancel {0}
TEIID30030=Unhandled exception disposing reusable execution
TEIID30031=Unhandled exception calling CommandListener
TEIID30562=Cache system has been shutdown
TEIID30476=Request canceled
TEIID30555=No batch values sent for prepared batch update
TEIID30193=Failed to move UP in document
TEIID30059=Out of blocks of size {0}
TEIID30045=Max block number exceeded.  You could try making the processor batch size smaller.
TEIID30161=Query timed out
TEIID30269=Unexpected Exception
TEIID30153=Could not define global variable

TEIID30072= The expressions in this criteria are being compared but are of differing types ({0} and {1}) and no implicit conversion is available: {2}
TEIID30097= Unable to resolve LOOKUP function group: {0}
TEIID30098= Unable to resolve return element referred to by LOOKUP function: {0}
TEIID30118=Cannot create temporary table "{0}". An object with the same name already exists.
TEIID30121=Variable "{0}" is read only and cannot be assigned a value.
TEIID30140= Incorrect number of parameters specified on the stored procedure {2} - expected between {0} and {1} but got {2}
TEIID30146= No procedure plan exists for {0}.
TEIID30183=Text parse error: Non-whitespace character found between the qualifier and the delimiter in text line {0} in {1}.
TEIID30227=Table {0} is locked by pending transaction update.
TEIID30240=Conflicting INSERT target for a partitioned UNION view {0} with values {1}.
TEIID30253=Source UPDATE or DELETE command "{0}" contains non-pushdown constructs and no compensating action can be taken as the table lacks a unique key or the source does not support equality predicates. 
TEIID30275=Join region with unsatisfied access patterns cannot be satisfied by the join criteria, Access patterns: {0} 
TEIID30314=Unknown compare criteria operator: {0}
Evaluator.no_value=No value was available
TEIID30375=The specified insert variables {0} against an inherently updatable view does not map to a key preserving group.
TEIID30377=Parser cannot parse an empty sql statement.
TEIID30390=UDF "{0}" method "{1}" must not return void.
TEIID30391=UDF "{0}" method "{1}" must be public.
TEIID30392=UDF "{0}" method "{1}" must be static.
TEIID30396=Left/Right count {0} is invalid.  It must be >= 0.
TEIID30398={0} value must be a single character: [{1}].
TEIID30407=The rowlimit and rowlimitexception functions may only be used in XML queries.
TEIID30409=Illegal date format: {0}
TEIID30410=Could not parse date using format: {0} {1}
TEIID30413=Unable to evaluate {0}: expected Properties for command payload but got object of type {1}
TEIID30416=Expected a java.sql.Array, or java array type, but got: {0}
TEIID30431={0} has invalid character: {1}
TEIID30449=Invalid escape sequence "{0}" with escape character "{1}"
TEIID30452=Wrong type of child node is being added.
TEIID30477=Failed to unwrap the source connection.
TEIID30563=The request {0} has been cancelled.=======
TEIID30564=Invalid locale {0} for collation, using default collation
TEIID30565=Using collator for locale {0}
TEIID30499=No sources were given for the model {0} 
TEIID30519=Unknown START flags
TEIID30517=Client thread already involved in a transaction. Transaction nesting is not supported. The current transaction must be completed first.

TEIID30581=Invalid table {0}.  A table must have 1 or more columns. 

TEIID30590=Transaction Is null
TEIID30591=Metadata for model {0} can not be retrieved from source, as the translator is not available.

# metadata validation
TEIID31069=Duplicate model defined {0}
TEIID31070=Empty model;There are no tables, procedures or functions defined in this model {0}
TEIID31071=Invalid table; Table {0} has no columns defined
TEIID31072=Invalid Procedure {0}; No return has been defined.
TEIID31073=Invalid functions; {0}
TEIID31075=Foreign table {0} is only allowed to be defined on PHYSICAL model; {1} is defined as VIRTUAL model.
TEIID31077=Source Stored procedure {0} is only allowed to be defined on PHYSICAL model; {1} is defined as VIRTUAL model.
TEIID31078=Pushdown function {0} must be defined on PHYSICAL model; {1} is VIRTUAL model. 
TEIID31079=View {0} is not defined by a query expression.
TEIID31080={0} validation error: {1}
TEIID31081=Virtual Procedure {0} did not specify any statements as procedure block in model {0}
TEIID31082={0}.{1} is now "incomplete", because model "{2}" can not retrieve metadata. Please deploy the necessary DataSources.
TEIID31083={0}.{1} is now "incomplete", because model "{2}" can not retrieve metadata. Please fix any errors and re-deploy relevant DataSources and/or the VDB.
TEIID31084=Insert plan is enabled on table {0}, however the plan is not provided. Default insert plan is only used when the explicit "create trigger on insert" is not defined.
TEIID31085=Invalid procedure {0}, return resultset defined, however no columns defined in the resultset.
TEIID31086=Data type could not be determined on Column {0} on Table {1}
TEIID31087=Duplicate Column {0} detected on Table {0}
TEIID31088=The materialization table {0} defined on view {1}, must be defined with "schema" qualifier that represents PHYSICAL model. 
TEIID31089=Invalid Schema {0} is specified on materialization table {1} for view {2}
TEIID31090=Materialization table {0} not found in Schema {1} for view {2}
TEIID31091=Foreign Key definition on view {0} is incomplete. No reference key information not found.
TEIID31092=Foreign Key definition on view {0} points to non-existent table {1} on schema {2}. Fully qualify the Reference Table name including the schema name.
TEIID31093=Invalid Schema qualifier {0} is specified on Foreign Key definition for view {1}
TEIID31094=Foreign Key definition on view {0} points to reference table {1} on schema {2} that has no primary keys
TEIID31095=Foreign Key definition on view {0} points to reference table {1} on schema {2} that has no Primary Keys or Unique Keys that refer to column names {3}, create PK, or FK on the reference table first.


TEIID30600=User defined aggregate function "{0}" method "{1}" must not be static.
TEIID30601=User defined aggregate function "{0}" class "{1}" does not implement {2}
TEIID30602=User defined aggregate function "{0}" class "{1}" does not provide a public no-arg constructor.

TEIID31096=Canceling query {0} since it has exceeded the timeout of {1} milliseconds.

TEIID31099=VDB {0} is not active, but {1}.  If loading you can resubmit your query after loading has completed or after the errors have been corrected.

TEIID31101=Source names are not unique for model {0} in {1}.{2}
TEIID31102=Multiple sources on non multi-source model {0} in {1}.{2}
TEIID31103=There are different sources with the name {0} in {1}.{2}

TEIID31104=Recursion limit of {0} reached.
TEIID31105=Returing warning to client: {0}
TEIID31106=Duplicate parameter {1} defined on {0}
TEIID31107=Procedure {0} can only have 1 RESULT/return value
TEIID31109=Invalid language {0}.  Supported and allowed language names are {1}.
TEIID31110=Invalid script {0}.  Scrpting engine reported: {1}
TEIID31111=No such accessible property/method {0} on {1}.
TEIID31112=Only the last parameter non-optional parameter of {0} may be VARIADIC.
TEIID31113={0} extra positional parameter(s) passed to {2}.
TEIID31114=Function based index {1} expression {0} cannot contain subqueries.
TEIID31115=Function based index {1} expression {0} is not deterministic.
TEIID31116=Function based index {1} expression {0} could not be resolved: {2}
TEIID31120=An exception may only be chained to another exception. {0} is not valid.
TEIID31121=The expected result set of the procedure {0} does not match the result set from returnable statement {1} use WITHOUT RETURN to indicate the statement should not be returned - {2}
TEIID31122=Null exception reference.
TEIID31123=Could not load non-FOREIGN UDF "{0}", since both invocation class and invocation method are required.

SQLParser.proc_type_conflict=Result type {1} conflicts with return type {2} for procedure {0}
SQLParser.param_out=Procedure {0} RESULT param {1} must be of type OUT.
udt_format_wrong=UDT option mentioned on column "{0}" is wrong. It must be in the form UDT=name(length,precision,scale). Otherwise UDT data type specified is not a known data type to Teiid.
TEIID31125=Return statement with expression used, but no return value is expected: {0}
TEIID31126=The use of the KEEP ALIASES option has introduced a duplicate alias into the source query {0}.  A NO_UNNEST hint may be needed to preserve a view or the KEEP ALIASES option should not be used and the generated aliases should be optained from the query plan.
TEIID31127=The KEEP ALIASES option cannot be used since a user alias {0} may conflict with generated aliases.  Consider using the generated aliases found in the query plan instead.

TEIID31128=In multisource mode, a column/parameter matching the multisource name {0} on {1} must have type STRING.
TEIID31129=Invalid row based security permission filter on role {0} for resource {1}.
TEIID31130=INSERT/UPDATE violates row based security policy: {0}
TEIID31131=Could not validate INSERT/UPDATE against row based security policy : {0}

TEIID31132=Could not process MERGE against {0} since no primary or unique keys are defined.
TEIID31133=Could not process MERGE against {0} since the key is not fully specified by {1}.

TEIID31134=Could not create foreign temporary table, since schema {0} does not exist.
TEIID31135=Could not create foreign temporary table, since schema {0} is not physical.
ValidationVisitor.temp_fk=The foreign temporary table {0} cannot define foreign keys.

ValidationVisitor.invalid_json_value={0} is not a valid value for inclusion in JSON.  Please convert to a number, text, or boolean type first.
TEIID31144=Value is out of range for timestampdiff.
TEIID31136=Can not set session variable since the maximum of {0} values has been reached.
TEIID31137=No vdb resource exists with name "{0}"
TEIID31138=Cannot add batch to invalidated cache group "{0}".  Check prior logs to see if there was an error persisting a batch.
TEIID30498=Capabilities for {0} were not available.  The command could not be planned properly.

TEIID31139=Invalid column mask on role {0} for resource {1}.

TEIID31140=Invalid number of arguments for string_agg, expected only 2: {0}
TEIID31141=Could not determine the type for string_agg, expected either both arguments to be character or binary types: {0}

TEIID31142=Invalid row based security permission filter containing correlated subquries "{0}" for INSERT/UPDATE against resource {1}.

TEIID31143=Global table {1} load determinism {0} is less than vdb deterministic.
TEIID31145=Expected array or object type for array_get, but was {0}: {1}
TEIID31146=Translator {2} not found for vdb {0} {1} 
TEIID31154=One or more of required properties for materialization management is missing. Required properties are teiid_rel:MATVIEW_STATUS_TABLE, teiid_rel:MATERIALIZED_STAGE_TABLE if teiid_rel:MATVIEW_LOAD_SCRIPT is not provided.
TEIID31147=The materialized view {0}.{1} materialization table is currently not in valid state. 
TEIID31148=Invalid virtual model {0} specified in conformed sources for {1}. 
TEIID31149=No columns are specified on key {1} for table {0}.

TEIID31151=After removing unauthorized columns from asterisk in select, no valid columns remain selected.
multi_source_update_not_allowed=Update of the multi-source column {0} is not allowed.
TEIID31152=More the one constraint with the name {0}.
TEIID31153=Did not complete the load of {0} as the initiating query is already finished.
TEIID31155=Typically materialization properties teiid_rel:MATVIEW_BEFORE_LOAD_SCRIPT, teiid_rel:MATVIEW_AFTER_LOAD_SCRIPT are required to move data from MATVIEW_STATUS_TABLE to MATERIALIZED_TABLE
TEIID31156=Unrelated order by items containing correlated references are not supported: {0}
TEIID31157=Executed an update with dynamic sql, but expecting a result set.  Please ensure that the dynamic sql is correct and/or use WITHOUT RETURN and no AS columns to indicate no result set is expected.
TEIID31158=Exceeded max recursion limit of {0} when evaluating the recursive common table {1}.  You can increase the recursion limit by setting the session variable teiid.maxRecursion to a higher integer.
TEIID31159=Invalid comment.  A comment cannot contain -- or end with -.
TEIID31160=EWKB format is not allowed.
TEIID31161=Can only produce KML for geometries with SRID = 4326

TEIID31162=Missing proj4 text for SRID = {0}.
TEIID31163=Failed to lookup proj4 text.
TEIID31164=Unsupported geometry type {0}.

TEIID31165=The virtual function {0} cannot have a non-input parameter {1}.
TEIID31166=The virtual function {0} must have a return parameter.
TEIID31167=The virtual function {0} must have a definition.

TEIID31168=Unsupported regex flag {0}.

SystemSource.regexp_replace_description=Replace substrings in the given string based upon regular expression matching.
SystemSource.regexp_replace_param1=Original string
SystemSource.regexp_replace_param2=The regular expression
SystemSource.regexp_replace_param3=The replacement string
SystemSource.regexp_replace_param4=Flags, such as g, i, or m
SystemSource.regexp_replace_result=The string with replacements

TEIID31169={0} is out of bounds.
TEIID31170=Parsing error with default expression on {0}.

ERR.015.008.0032=More than one column projected from scalar subquery: {0}

TEIID31171={0} is not a row value.
TEIID31172=Could not resolve expressions being compared to a common type excluding character conversions: {0}

<<<<<<< HEAD
TEIID31173=Inherent {0} against {1} has the following issues: {2}

TEIID31174=Result set or count exceeds the maximum integer value.

TEIID31175=Array type expected for {0} but was {1}.
=======
TEIID31173=Inherent {1} against {2} has the following issues: {0}
>>>>>>> 3c9b82c8
<|MERGE_RESOLUTION|>--- conflicted
+++ resolved
@@ -1279,12 +1279,8 @@
 TEIID31171={0} is not a row value.
 TEIID31172=Could not resolve expressions being compared to a common type excluding character conversions: {0}
 
-<<<<<<< HEAD
-TEIID31173=Inherent {0} against {1} has the following issues: {2}
+TEIID31173=Inherent {1} against {2} has the following issues: {0}
 
 TEIID31174=Result set or count exceeds the maximum integer value.
 
-TEIID31175=Array type expected for {0} but was {1}.
-=======
-TEIID31173=Inherent {1} against {2} has the following issues: {0}
->>>>>>> 3c9b82c8
+TEIID31175=Array type expected for {0} but was {1}.