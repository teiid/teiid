#
# JBoss, Home of Professional Open Source.
# See the COPYRIGHT.txt file distributed with this work for information
# regarding copyright ownership.  Some portions may be licensed
# to Red Hat, Inc. under one or more contributor license agreements.
# 
# This library is free software; you can redistribute it and/or
# modify it under the terms of the GNU Lesser General Public
# License as published by the Free Software Foundation; either
# version 2.1 of the License, or (at your option) any later version.
# 
# This library is distributed in the hope that it will be useful,
# but WITHOUT ANY WARRANTY; without even the implied warranty of
# MERCHANTABILITY or FITNESS FOR A PARTICULAR PURPOSE.  See the GNU
# Lesser General Public License for more details.
# 
# You should have received a copy of the GNU Lesser General Public
# License along with this library; if not, write to the Free Software
# Foundation, Inc., 51 Franklin Street, Fifth Floor, Boston, MA
# 02110-1301 USA.
#

# Error messages for query (015) project to address internationalization
# Format:
#

# function (001)
TEIID30382=Cannot find implementation for known function {0}
TEIID30384=Error while evaluating function {0}
TEIID30385=Unable to access function implementation for [{0}]
ERR.015.001.0005=ERROR loading system functions: {0}
TEIID30402=Pad length must be > 0.
TEIID30403=Pad string for lpad/rpad must have length greater than 0.
TEIID30404=Source and destination character lists must be the same length.
TEIID30405=Error converting [{0}] of type {1} to type {2}
TEIID30406=The context function may only be used in XML queries.
TEIID30411=Illegal argument for formatting: {0}
TEIID30412=Could not parse number using format: {0} {1}
ERR.015.001.0044=Function metadata source is of invalid type: {0}
TEIID30011=The function "{0}" will not be added because a function with the same name and signature already exists.
TEIID30389=Unexpected exception while loading "{1}.{2}" for UDF "{0}"
TEIID30387=Could not load UDF "{0}", since its invocation class "{1}" could not be found.
TEIID30388=UDF "{0}" could not be loaded, since no method on class "{1}" with name "{2}" has a matching type signature.
TEIID30424=Unable to represent average value from {0} / {1}
TEIID30425=Unable to compute aggregate function {0} on data of type {1}
TEIID30429={0} must be non-null.
TEIID30427=Method parameter must be non-null.
TEIID30428=Type is unknown: {0}
TEIID30430={0} exceeds maximum length of {1}
TEIID30432={0} has invalid first character: {1}
TEIID30434={0} cannot end with a ''.''
TEIID30399=<start> value of {0} is invalid, which should never be less than zero or bigger than the length of original string {1}
TEIID30400=<length> value of {0} is invalid, which should never less be than zero.
TEIID30401=Input String is an empty string but start value or/and length value is bigger than zero.
ERR.015.001.0066=Unknown type signature for evaluating function of: {0} ({1})
ERR.015.001.0069=Unknown type signature for evaluating function of: {0} ({1})

# mapping (002)
ERR.015.002.0009=Search direction arg ''{0}'' is not one of the search constants defined in MappingNodeConstants.
ERR.015.002.0010=Value for property ''{0}'' is null.
ERR.015.002.0011=Invalid type: {0}


# parser (005)
TEIID31100=Parsing error: {0}
QueryParser.nullSqlCrit=Parser cannot parse a null sql criteria.
QueryParser.lexicalError=Lexical error. Character is not a valid token: {0} 
QueryParser.nullSqlExpr=Parser cannot parse a null sql expression.
TEIID30378=Direct usage of XQuery is no longer supported, use XMLQUERY instead.

# processor (006)
TEIID30311=Unknown criteria type: {0}
TEIID30312=Unable to evaluate {0} expression of {1}
TEIID30448=Failed to create regular expression from match pattern: {0}. {1}
TEIID30323=Unable to evaluate expression of {0}
TEIID30329=Unknown expression type: {0}
TEIID30342=Unable to evaluate LOOKUP function.
TEIID30326=Unknown subquery comparison predicate quantifier: {0}
TEIID30345=The command of this scalar subquery returned more than one value: {0}


# resolver (008)
TEIID30112=Only one XML document may be specified in the FROM clause of a query.
TEIID30061={1} is not allowed on the view {0}.  A procedure may be needed to handle the {1} since: {2}
TEIID30127=INSERT statement must have the same number of elements and values specified.  This statement has {0} elements and {1} values.
TEIID30065=Error parsing query plan transformation for {0}
TEIID30136=Unable to resolve element: {0}
TEIID30137=Element is ambiguous and must be qualified: {0}
ERR.015.008.0022=Failed parsing reference binding: {0}
ERR.015.008.0025=Binding reference cannot be a function: {0}
TEIID30083=Expression ''{0}'' has a parameter with non-determinable type information.  The use of an explicit convert may be necessary.
TEIID30074=This criteria must have string or CLOB expressions on each side: {0}
TEIID30093=There must be exactly one projected symbol of the subquery: {0}
TEIID30094=The left expression must have a type convertible to the type of the subquery projected symbol: {0}
TEIID30067=Type was null for {0} in function {1}
TEIID30068=The function ''{0}'' is an unknown form.  Check that the function name and number of arguments is correct.
TEIID30069=The function ''{0}'' has more than one possible signature.
TEIID31150=The function ''{0}'' is ambiguous.  Use schema qualification.
TEIID30071=The conversion from {0} to {1} is not allowed.
TEIID30070=The function ''{0}'' is a valid function form, but the arguments do not match a known type signature and cannot be converted using implicit type conversions.
TEIID30082=Expected value of type ''{0}'' but ''{1}'' is of type ''{2}'' and no implicit conversion is available.
TEIID30084=Element ''{0}'' in ORDER BY is ambiguous and may refer to more than one element of SELECT clause.
TEIID30087=Element ''{0}'' in ORDER BY was not found in the FROM clause.
TEIID30060=Failed parsing {1} plan for {0}
ERR.015.008.0046=The symbol {0} may only be used once in the FROM clause.
ERR.015.008.0047=The symbol {0} refers to a group not defined in the FROM clause.
ERR.015.008.0049=Bindings must be specified
TEIID31119=Symbol {0} is specified with an unknown group context
TEIID31117=Element "{0}" is ambiguous and should be qualified, at a single scope it exists in {1}
TEIID31118=Element "{0}" is not defined by any relevant group.
ERR.015.008.0055=Group specified is ambiguous, resubmit the query by fully qualifying the group name
TEIID30358=Procedure ''{0}'' is ambiguous, use the fully qualified name instead
ERR.015.008.0056=Group does not exist
TEIID30143=Unable to resolve stored procedure {0} the datatype for the parameter {1} is not specified.
TEIID30099=Unable to resolve key element referred to by LOOKUP function: {0}
TEIID30095=The first three arguments for the LOOKUP function must be specified as constants.
TEIID30096=Group {0} is not allowed in LOOKUP function.
TEIID30079=Could not find a common type to which all {0} expressions can be implicitly converted: {1}
TEIID30135=Aliased Select Symbols are not valid in XML Queries.
TEIID30134=Expressions cannot be selected by XML Queries
TEIID30129=Aliased subquery contexts are not allowed: {0}
TEIID30075=Type cannot be null for expression: {0}
TEIID30077=This criteria must have values only of the same type as the left expression: {0}

# sql (010)
ERR.015.010.0001=Invalid compare operator: {0}
ERR.015.010.0002= Invalid logical operator: {0}
ERR.015.010.0003=Cannot set null collection of elements on GroupBy
ERR.015.010.0006=Invalid parameter type [{0}] must be IN, OUT, INOUT, RETURN_VALUE, RESULT_SET
ERR.015.010.0009=No columns exist.
ERR.015.010.0010=Invalid column index: {0}
ERR.015.010.0011=Parameter cannot be null
ERR.015.010.0014=Constant type should never be null
ERR.015.010.0015=Unknown constant type: {0}
ERR.015.010.0016=A group symbol may not resolve to a null metadata ID.
ERR.015.010.0017=The name of a symbol may not be null.
ERR.015.010.0018=Inconsistent number of elements in transformation projected symbols and virtual group.
ERR.015.010.0021=Elements cannot be null
ERR.015.010.0022=Functions cannot be null
ERR.015.010.0023=Groups cannot be null
ERR.015.010.0029=Cannot create AliasSymbol wrapping AliasSymbol
ERR.015.010.0031=Illegal variable name ''{1}''.  Variable names can only be prefixed with the special group name ''{0}''.
ERR.015.010.0032=Variable {0} was previously declared.
ERR.015.010.0035=The <expression> cannot be null in CASE <expression>
ERR.015.010.0036=There must be at least one WHEN expression and one THEN expression. The number of WHEN and THEN expressions must be equal.
ERR.015.010.0037=The WHEN part of the CASE expression must contain an expression.
ERR.015.010.0038=The THEN part of the CASE expression must contain an expression
ERR.015.010.0039=The WHEN part of the searched CASE expression must contain a criteria.

# util (011)

# validator (012)
ERR.015.012.0001 = The updatable view query must be simple (containing a FROM clause and not using SELECT INTO) or a UNION ALL of simple queries.
ERR.015.012.0002 = The updatable view query has a WITH clause, pass-through processing will not be used for UPDATE/DELETE operations.
ERR.015.012.0003 = The updatable view query projects a column from a non-updatable group {0}.
ERR.015.012.0004 = The updatable view query has a non key preserving group {0}, which cannot be targeted by INSERT/UPDATE/DELETE operations.
ERR.015.012.0005 = The updatable view has no valid target for UPDATEs.
ERR.015.012.0006 = The updatable view query must not use aggregates or grouping.
ERR.015.012.0007 = The updatable view query has a non-updatable expression {0} for view column {1}.
ERR.015.012.0008 = The updatable view query cannot use SELECT DISTINCT.
ERR.015.012.0009 = The updatable view query has a FROM clause that is not a single table, pass-through processing will not be used for UPDATE/DELETE operations.
ERR.015.012.0010 = The updatable view query does not project the column {0}, which is required to make {1} a target of INSERT operations.
ERR.015.012.0013 = The query defining an updatable virtual group cannot use LIMIT.
ERR.015.012.0014 = The non-simple query defining an updatable view does not have a valid key preserving delete target.
ERR.015.012.0015 = The query defining an updatable view has no valid target for INSERTs.
ERR.015.012.0016 = Variable {0} not assigned any value in this procedure.
ERR.015.012.0017 = Variables declared the procedure''s DeclareStatement cannot be one of the special variables: {0}, {1} and {2}.
ERR.015.012.0018 = Inherent INSERT is not possible on a view defined by a non-partitioned UNION.
ERR.015.012.0024 = The following data elements are not supported in the SELECT clause: {0}.
ERR.015.012.0025 = Command must project at least one symbol
ERR.015.012.0026 = Non-comparable expression of type {1} cannot be used in SELECT DISTINCT, ORDER BY, GROUP BY, KEYS, or non-all set queries: [{0}]
ERR.015.012.0027 = Non-comparable expression of type {1} cannot be used in comparison: {0}.
ValidationVisitor.expression_requires_name = Non-column expressions require a name in XMLATTRIBUTES, XMLFOREST, QUERYSTRING, or TEXTAGG with HEADER
ValidationVisitor.invalid_lookup_key=Non-comparable expression of type {1} cannot be used as LOOKUP key columns: {0}.
ValidationVisitor.limit_not_valid_for_xml=The limit clause cannot be used on an XML document query.
ValidationVisitor.union_insert = Select into is not allowed under a set operation: {0}.
ValidationVisitor.multisource_insert = A multi-source table, {0}, cannot be used in an INSERT with query expression, a SELECT INTO statement, or in an insert with values that do not include the multi-source column.
ValidationVisitor.invalid_encoding = Invalid encoding: {0}.
ValidationVisitor.invalid_alter=Cannot alter an object {0} from an imported model.
TEIID30376=The specified change set {0} against an inherently updatable view does not map to a key preserving group.
TEIID30239=Inserts with query expressions cannot be performed against a partitioned UNION view {0}.
TEIID30241=Could not determine INSERT target for a partitioned UNION view {0} with values {1}.
ValidationVisitor.duplicate_block_label = Duplicate label {0}.
ValidationVisitor.no_loop = CONTINUE/BREAK can only be used in a LOOP/WHILE statement.
ValidationVisitor.invalid_label = CONTINUE/BREAK labels can only target LOOP/WHILE statements. {0} targets a block.
ValidationVisitor.unknown_block_label = No label found in containing scope with name {0}.
ValidationVisitor.encoding_for_binary=The XMLSERIALIZE ENCODING option is only for binary serialization types.
ERR.015.012.0029 = INSERT, UPDATE, and DELETE not allowed on XML documents
ERR.015.012.0030 = Commands used in stored procedure language not allowed on XML documents
TEIID30130=Queries against XML documents can not have a GROUP By clause
TEIID30131=Queries against XML documents can not have a HAVING clause
ERR.015.012.0033 = Metadata does not allow updates on the group: {0}
ERR.015.012.0034 = Queries involving UNIONs, INTERSECTs and EXCEPTs not allowed on XML documents
TEIID30147=Queries combined with the set operator {0} must have the same number of output elements.
ERR.015.012.0037 = {0} cannot be used outside of aggregate functions since they are not present in a GROUP BY clause.
ERR.015.012.0039 = Nested aggregate expressions are not allowed: {0}
ERR.015.012.0041 = The aggregate function {0} cannot be used with non-numeric expressions: {1}
ValidationVisitor.aggregate_type = The aggregate function {0} has argument types that are not compatible with the function.
ERR.015.012.0042 = A windowed aggregate function {0} cannot use its own order by clause or be distinct with an OVER ORDER BY: {1}
AggregateValidationVisitor.non_comparable = The aggregate function {0} cannot be used with non-comparable expressions: {1}
AggregateValidationVisitor.non_xml = The XMLAGG aggregate function {0} requires an expression of type XML: {1}
AggregateValidationVisitor.non_boolean=The boolean aggregate functions ANY, SOME, EVERY require a boolean expression.
AggregateValidationVisitor.invalid_distinct=The enhanced numeric aggregate functions STDDEV_POP, STDDEV_SAMP, VAR_POP, VAR_SAMP cannot have DISTINCT specified.
ValidationVisitor.distinct_orderby_agg=With DISTINCT an aggregate order by is required to reference the aggregate arguments: {0}
ERR.015.012.0052 = The element [{0}] is in an INSERT but does not support updates.
ERR.015.012.0053 = Element {1} of {0} is neither nullable nor has a default value. A value must be specified in the insert.
TEIID30126=Column variables do not reference columns on group "{0}": {1}
ERR.015.012.0055 = Element {0} does not allow nulls.
ERR.015.012.0059 = Left side of update expression must be an element that supports update: {0}
ERR.015.012.0060 = Element {0} does not allow nulls.
ERR.015.012.0062 = Elements cannot appear more than once in a SET or USING clause.  The following elements are duplicated: {0}
ERR.015.012.0063 = Multiple failures occurred during validation:
ERR.015.012.0064 = Validation succeeded
TEIID30124=Loop cursor or exception group name {0} already exists.
ERR.015.012.0069 = INTO clause can not be used in XML query.

# optimizer (004)
TEIID30250=Can''t convert plan node of type {0}
TEIID30251=Error finding connectorBindingID for command
ERR.015.004.0010= Unknown group specified in OPTION MAKEDEP/MAKENOTDEP: {0}
TEIID30278=Group has an access pattern which has not been met: group(s) {0}; access pattern(s) {1}
TEIID30267=Error getting model for {0}
TEIID30263=Error rewriting: {0}
TEIID30268=Unable to create a query plan that sends a criteria to \"{0}\".  This connection factory requires criteria set to true indicating that a query against this model requires criteria.
TEIID30283=Could not resolve group symbol {0}
TEIID30306=The criteria {0} has elements from the root staging table and the document nodes which is not allowed.
TEIID30309=No mapping node found named, ''{0}'', in use of ''context''
TEIID30287=The XML document element(s) {0} are not mapped to data and cannot be used in the criteria \"{1}\".
TEIID30281=Could not parse query transformation for {0}: {1}
TEIID30300=Context functions within the same conjunct refer to different contexts: {0}

# processor (006)
ERR.015.006.0001= XMLPlan toString couldn''t print entire Program.
ERR.015.006.0034= Unexpected symbol type while updating tuple: {0}
TEIID30166=Tuple source does not exist: {0}
TEIID30212=Instructed to abort processing when recursion limit reached.
ERR.015.006.0042= No xml schema to validate document against
ERR.015.006.0048= Fatal Error: {0}
ERR.015.006.0049= Error: {0}
ERR.015.006.0051= Invalid direction for MoveDocInstruction: {0}
ERR.015.006.0054= Instructed to abort processing as default of choice.

# rewriter (009)
TEIID30372=Error evaluating criteria: {0}
ERR.015.009.0002= Error translating criteria on the user''s command, the criteria translated to {0} is not valid
TEIID30373=Error simplifying mathematical expression: {0}

SQLParser.Aggregate_only_top_level=Aggregate functions are only allowed HAVING/SELECT/ORDER BY clauses.  Window functions are only allowed in the SELECT/ORDER BY clauses: {0}.  Both require a FROM clause to be present.
SQLParser.window_only_top_level=Window functions are not allowed in the HAVING clause: {0}
SQLParser.Unknown_agg_func=Unknown aggregate function: {0}
SQLParser.Invalid_func=Invalid function name: [{0}]
SQLParser.Integer_parse=Unable to parse integer literal: {0}
SQLParser.Float_parse=Unable to parse floating point literal: {0}
SQLParser.decimal_parse=Unable to parse decimal literal: {0}
SQLParser.Invalid_id=Invalid metadata ID format: [{0}]
SQLParser.Invalid_alias=Invalid alias format: [{0}]
SQLParser.Invalid_short_name=Invalid simple identifier format: [{0}]
SQLParser.invalid_window=Cannot window a non-aggregate expression {0}.
SQLParser.function_def=Foreign procedures and functions {0} cannot define a body.
SQLParser.view_def=Foreign or Global Temporary table {0} cannot be defined by a query expression.
SQLParser.pk_exists=Primary Key is already defined on {0}
SQLParser.no_column=Column name {0} not found on table {1}
SQLParser.function_return=Function {0} is not valid.  Functions can not support result set return parameters, and must have a scalar return parameter.
SQLParser.function_in=Functions {0} is not valid.  Functions can only support 'In/RESULT' parameters.
SQLParser.alter_table_doesnot_exist=The table {0} does not exist in the schema provided.
SQLParser.alter_procedure_doesnot_exist=The procedure {0} does not exist in the schema provided.
SQLParser.alter_procedure_param_doesnot_exist=The parameter {0} does not exist on procedure {1} in the schema provided.
SQLParser.alter_function_param_doesnot_exist=The parameter {0} does not exist on function {1} in the schema provided.
SQLParser.alter_table_param=Parameter {0} in not a valid alter target on table {1}.
SQLParser.non_position_constant=Order by expression constant {0} is not allowed.
SQLParser.group_doesnot_exist=No group exists with the name {0}.
SQLParser.view_not_allowed=After triggers my only target foreign tables, {0} is a view.
SQLParser.not_view={0} is not a view.
SQLParser.zero_precision=Precision cannot be zero.
SQLParser.invalid_scale=Scale {0} cannot be larger than precision {1}.
SystemSource.array_length_desc=Get the length of the given array value
SystemSource.array_param1=Array
SystemSource.array_length_result=The array length
SystemSource.array_get_desc=Get the object value at the given array index
SystemSource.array_get_param2=Array index
SystemSource.array_get_result=The object value
SystemSource.Add_desc=Converts escape sequences in the given string to their actual characters. 
SystemSource.unescape_param1=String to be unescaped
SystemSource.unescape_result=Unescaped string
SystemSource.Add_desc=Add two numbers
SystemSource.Add_result_desc=Left operand + right operand
SystemSource.Subtract_desc=Subtract two numbers
SystemSource.Subtract_result_desc=Left operand - right operand
SystemSource.Multiply_desc=Multiply two numbers
SystemSource.Multiply_result_desc=Left operand * right operand
SystemSource.Divide_desc=Divide two numbers
SystemSource.Divide_result_desc=Left operand / right operand
SystemSource.Ceiling_desc=Ceiling of number
SystemSource.Exp_desc=e^number
SystemSource.Floor_desc=Floor of number
SystemSource.Log_desc=Log (base e) of number
SystemSource.Log10_desc=Log (base 10) of number
SystemSource.Acos_desc=Arccosine of number
SystemSource.Asin_desc=Arcsine of number
SystemSource.Atan_desc=Arctan of number
SystemSource.Atan2_desc=Arctan of number1 / number2
SystemSource.Cos_desc=Cosine of number
SystemSource.Cot_desc=Cotangent of number
SystemSource.Degrees_desc=Convert from radians to degrees
SystemSource.Pi_desc=Constant value for pi
SystemSource.Radians_desc=Convert from degrees to radians
SystemSource.Sin_desc=Sine of number
SystemSource.Tan_desc=Tangent of number
SystemSource.Bitand_desc=Bitwise AND of two integers
SystemSource.Bitand_result_desc=integer1 AND integer2
SystemSource.Bitor_desc=Bitwise inclusive OR of two integers
SystemSource.Bitor_result_desc=integer1 OR integer2
SystemSource.Bitxor_desc=Bitwise exclusive OR (XOR) of two integers
SystemSource.Bitxor_result_desc=integer1 XOR integer2
SystemSource.Bitnot_desc=Bitwise inversion (NOT) of a 32-bit integer. Equivalent to XOR(integer, 0xFFFFFFFF)
SystemSource.Bitnot_result_desc=32-bit inverted integer
SystemSource.Curdate_desc=Current date
SystemSource.Curtime_desc=Current time
SystemSource.Now_desc=Current timestamp
SystemSource.Dayname_result_d_desc=Day name for date
SystemSource.Dayname_result_ts_desc=Day name for timestamp
SystemSource.Dayofmonth_result_d_desc=Day of month for date (1 = 1st)
SystemSource.Dayofmonth_result_ts_desc=Day of month for timestamp (1 = 1st)
SystemSource.Dayofweek_result_d_desc=Day of week for date (1 = Sunday)
SystemSource.Dayofweek_result_ts_desc=Day of week for timestamp (1 = Sunday)
SystemSource.Dayofyear_result_d_desc=Day of year for date (1 = Jan 1st)
SystemSource.Dayofyear_result_ts_desc=Day of year for timestamp (1 = Jan 1st)
SystemSource.Month_result_d_desc=Month for date (1 = January)
SystemSource.Month_result_ts_desc=Month for timestamp (1 = January)
SystemSource.Monthname_result_d_desc=Month name for date
SystemSource.Monthname_result_ts_desc=Month name for timestamp
SystemSource.Week_result_d_desc=Week of year for date
SystemSource.Week_result_ts_desc=Week of year for timestamp
SystemSource.Year_result_d_desc=Year for date
SystemSource.Year_result_ts_desc=Year for timestamp
SystemSource.Hour_result_t_desc=Hour for time
SystemSource.Hour_result_ts_desc=Hour for timestamp
SystemSource.Minute_result_t_desc=Minute for time
SystemSource.Minute_result_ts_desc=Minute for timestamp
SystemSource.Second_result_t_desc=Second for time
SystemSource.Second_result_ts_desc=Second for timestamp
SystemSource.Quarter_result_d_desc=Quarter for date (1=Jan/Feb/Mar)
SystemSource.Quarter_result_ts_desc=Quarter for timestamp (1=Jan/Feb/Mar)
SystemSource.Length_result=Length of string
SystemSource.Ucase_result=Upper case of string
SystemSource.Lcase_result=Lower case of string
SystemSource.Lower_result=Lower case of string
SystemSource.Upper_result=Upper case of string
SystemSource.UcaseClob_result=Upper case of clob
SystemSource.LcaseClob_result=Lower case of clob
SystemSource.LowerClob_result=Lower case of clob
SystemSource.UpperClob_result=Upper case of clob
SystemSource.Left_result=Left trimmed string
SystemSource.Right_result=Right trimmed string
SystemSource.Formattime_desc=Convert to string
SystemSource.Formattime_result_desc=Converted time
SystemSource.Formatdate_desc=Convert to string
SystemSource.Formatdate_result_desc=Converted date
SystemSource.Formattimestamp_desc=Convert to string
SystemSource.Formattimestamp_result_desc=Converted timestamp
SystemSource.Parsetime_desc=Convert string to time
SystemSource.Parsetime_result_desc=Time converted
SystemSource.Parsedate_desc=Convert string to date
SystemSource.Parsedate_result_desc=Date converted
SystemSource.Parsetimestamp_desc=Convert string to timestamp
SystemSource.Parsetimestamp_result_desc=Timestamp converted
SystemSource.Formatinteger_desc=Convert to Integer
SystemSource.Formatinteger_result_desc=Integer formatted
SystemSource.Formatlong_desc=Convert to Long
SystemSource.Formatlong_result_desc=Long formatted
SystemSource.Formatdouble_desc=Convert to Double
SystemSource.Formatdouble_result_desc=Double formatted
SystemSource.Formatfloat_desc=Convert to Float
SystemSource.Formatfloat_result_desc=Float formatted
SystemSource.Formatbiginteger_desc=Convert to Big integer
SystemSource.Formatbiginteger_result_desc=Big integer formatted
SystemSource.Formatbigdecimal_desc=Convert to Big decimal
SystemSource.Formatbigdecimal_result_desc=Big decimal formatted
SystemSource.Parseinteger_desc=Parse to Integer
SystemSource.Parseinteger_result_desc=Integer parsed
SystemSource.Parselong_desc=Parse to Long
SystemSource.Parselong_result_desc=Long parsed
SystemSource.Parsedouble_desc=Parse to Double
SystemSource.Parsedouble_result_desc=Double parsed
SystemSource.Parsefloat_desc=Parse to Float
SystemSource.Parsefloat_result_desc=Float parsed
SystemSource.Parsebiginteger_desc=Parse to Biginteger
SystemSource.Parsebiginteger_result_desc=Biginteger parsed
SystemSource.Parsebigdecimal_desc=parse to Bigdecimal
SystemSource.Parsebigdecimal_result_desc=Bigdecimal parsed
SystemSource.Arith_left_op=Left operand
SystemSource.Arith_right_op=Right operand
SystemSource.Abs_desc=Absolute value of number
SystemSource.Abs_arg=Number
SystemSource.Abs_result_desc=Absolute value of number
SystemSource.Rand_desc=Random Number
SystemSource.Rand_arg=Number
SystemSource.Rand_result_desc=Generated Random Number
SystemSource.uuid_desc=UUID
SystemSource.uuid_result_desc=type 4 UUID
SystemSource.trim_desc=Trim characters from the front and/or back of a string
SystemSource.trim_arg1=Trim specification, can be one of TRAILING, LEADING, or BOTH
SystemSource.trim_arg2=Trim character - must be a single character
SystemSource.trim_arg3=String to trim
SystemSource.trim_result=Trimmed string
SystemSource.Double_arg2=Number
SystemSource.Atan_arg1=Number parameter1 
SystemSource.Atan_arg2=Number parameter2 
SystemSource.Mod_desc=Modulus of two numbers
SystemSource.Mod_result_desc=Left operand mod right operand
SystemSource.Power_desc=Raise base to power
SystemSource.Power_arg1=Base
SystemSource.Power_arg2=Power
SystemSource.Power_result_desc=Base ^ Power
SystemSource.Round_desc=Round number to specified places
SystemSource.Round_arg1=Numbers
SystemSource.Round_arg2=Places
SystemSource.Round_result_desc=Number rounded to specified places
SystemSource.Sign_desc=Sign of number: 1 if number>0, 0 if number==0, -1 if number<0
SystemSource.Sign_arg1=Number
SystemSource.Sign_result_desc=Sign of number
SystemSource.Sqrt_desc=Square root of number
SystemSource.Sqrt_arg1=Number
SystemSource.Sqrt_result_desc=Square root of number
SystemSource.Timestampadd_d_desc=Add count number of interval type to date
SystemSource.Timestampadd_d_arg1=Interval type
SystemSource.Timestampadd_d_arg2=Count number
SystemSource.Timestampadd_d_arg3=Date type
SystemSource.Timestampadd_d_result_desc=Returned modified date
SystemSource.Timestampadd_t_desc=Add count number of interval type to time
SystemSource.Timestampadd_t_arg1=Interval type
SystemSource.Timestampadd_t_arg2=Count number
SystemSource.Timestampadd_t_arg3=Time type
SystemSource.Timestampadd_t_result_desc=Returned modified time
SystemSource.Timestampadd_ts_desc=Add count number of interval type to timestamp
SystemSource.Timestampadd_ts_arg1=Interval type
SystemSource.Timestampadd_ts_arg2=Count number
SystemSource.Timestampadd_ts_arg3=Timestamp type
SystemSource.Timestampadd_ts_result=Returned modified timestamp
SystemSource.Timestampdiff_ts_desc=Calculate estimated number of intervals between start and end timestamp
SystemSource.Timestampdiff_ts_arg1=Interval type
SystemSource.Timestampdiff_ts_arg2=Start timestamp
SystemSource.Timestampdiff_ts_arg3=End timestamp
SystemSource.Timestampdiff_ts_result_desc=Returns estimated number of intervals between start and end timestamp
SystemSource.TimestampCreate_desc=Create timestamp from a date and a time
SystemSource.TimestampCreate_arg1=Date
SystemSource.TimestampCreate_arg2=Time
SystemSource.TimestampCreate_result_desc=Timestamp built from date and time
SystemSource.Stringfunc_arg1=String
SystemSource.Clobfunc_arg1=Clob
SystemSource.Concat_desc=Concatenate left and right strings
SystemSource.Concat_arg1=Left string
SystemSource.Concat_arg2=Right string
SystemSource.Concat_result_desc=Concatenated strings
SystemSource.Concatop_desc=Concatenate left and right strings
SystemSource.Concatop_arg1=Left string
SystemSource.Concatop_arg2=Right string
SystemSource.Concatop_result_desc=Concatenated strings
SystemSource.Substring_desc=Substring of string, starting at index, of length
SystemSource.Substring_arg1=String
SystemSource.Substring_arg2=Starting index
SystemSource.Substring_arg3=Length of substring
SystemSource.Substring_result=Substring
SystemSource.Susbstring2_desc=Substring of string, starting at index, to end of string
SystemSource.Substring2_arg1=String
SystemSource.Substring2_arg2=Starting index
SystemSource.Substring2_result=Substring
SystemSource.Left_desc=First length characters of string
SystemSource.Left_arg1=String
SystemSource.Left_arg2=Length of substring
SystemSource.Left2_result=First length characters of string
SystemSource.Right_desc=Last length characters of string
SystemSource.Right_arg1=String
SystemSource.Right_arg2=Length of substring
SystemSource.Right2_result=Last length characters of string
SystemSource.Locate_desc=Find index of substring in string starting at index
SystemSource.Locate_arg1=Substring to find
SystemSource.Locate_arg2=String
SystemSource.Locate_arg3=Starting index
SystemSource.Locate_result=Index of substring or -1 if not found
SystemSource.Locate2_desc=Find index of substring in string
SystemSource.Locate2_arg1=Substring to find
SystemSource.Locate2_arg2=String
SystemSource.Locate2_result=Index of substring or -1 if not found
SystemSource.Replace_desc=Replace any substring in string with replacement
SystemSource.Replace_arg1=String
SystemSource.Replace_arg2=Substring to match
SystemSource.Replace_arg3=Replacement string
SystemSource.Replace_result=String with replacements
SystemSource.Repeat_desc=Repeat string with count times
SystemSource.Repeat_arg1=String
SystemSource.Repeat_arg2=Count times to repeat
SystemSource.Repeat_result=String repeated with count times
SystemSource.Space_desc=Repeat space count times
SystemSource.Space_arg1=Number of times to repeat
SystemSource.Space_result=Space repeated count times
SystemSource.Insert_desc=Insert string2 into string1 by deleting length characters at start and inserting string2
SystemSource.Insert_arg1=Initial string
SystemSource.Insert_arg2=Starting position
SystemSource.Insert_arg3=Number of characters to delete at start
SystemSource.Insert_arg4=String to insert
SystemSource.Insert_result=Inserted string
SystemSource.Ascii_desc=Takes a character and returns the ASCII or unicode integer representation
SystemSource.Ascii_arg1=String
SystemSource.Ascii_result=Character value
SystemSource.Ascii2_desc=Takes a character and returns the ASCII or unicode integer representation
SystemSource.Ascii2_arg1=Character
SystemSource.Ascii2_result=Character value
SystemSource.Chr_desc=Takes a unicode or ASCII value and returns the character representation
SystemSource.Chr_arg1=Code value
SystemSource.Chr_result=Character representation
SystemSource.Char_desc=Takes a unicode or ASCII value and returns the character representation
SystemSource.Char_arg1=Code value
SystemSource.Char_result=Character representation
SystemSource.Initcap_desc=Capitalizes each word (each letter after whitespace)
SystemSource.Initcap_arg1=Input string
SystemSource.Initcap_result=Result string
SystemSource.Lpad_desc=Pad the input string on the left to length
SystemSource.Lpad_arg1=String
SystemSource.Lpad_arg2=Padded length
SystemSource.Lpad_result=Padded string
SystemSource.Lpad3_desc=Pad the input string on the left to length with pad character
SystemSource.Lpad3_arg1=String
SystemSource.Lpad3_arg2=Padded length
SystemSource.Lpad3_arg3=Pad character
SystemSource.Lpad3_result=Padded string
SystemSource.Rpad1_desc=Pad the input string on the right to length
SystemSource.Rpad1_arg1=String
SystemSource.Rpad1_arg2=Padded length
SystemSource.Rpad1_result=Padded string
SystemSource.Rpad3_desc=Pad the input string on the right to length with pad character
SystemSource.Rpad3_arg1=String
SystemSource.Rpad3_arg2=Padded length
SystemSource.Rpad3_arg3=Pad character
SystemSource.Rpad3_result=Padded string
SystemSource.Translate_desc=Translate the input string by converting characters in the source string to characters in the destination string
SystemSource.Translate_arg1=String
SystemSource.Translate_arg2=Source string
SystemSource.Translate_arg3=Destination string
SystemSource.Translate_result=Translated string
SystemSource.Convert_arg1=Source value
SystemSource.Convert_arg2=Target type
SystemSource.Convert_result=Converted value
SystemSource.Context_desc=Evaluate XML expression in the context of a different mapping level
SystemSource.Context_arg1=XML context tag
SystemSource.Context_arg2=XML element
SystemSource.Context_result=Expression in higher context
SystemSource.Rowlimit_desc=Limit the number of rows from an XML mapping class
SystemSource.RowlimitException_desc=Limit the number of rows from an XML mapping class, throw Exception if passed
SystemSource.Rowlimit_arg1=XML tag in the scope of a mapping class
SystemSource.Rowlimit_result=Number of rows to be limited to
SystemSource.Decode1_desc=Map the input value to a comma-separated list of allowed output values
SystemSource.Decode1_arg1=Input column for decode
SystemSource.Decode1_arg2=The comma delimited String that represents the mapping between input column value and output values.
SystemSource.Decode1_result=The decoded value from the decode string.
SystemSource.Decode2_desc=Map the input value to a delimiter-separated list of allowed output values
SystemSource.Decode2_arg1=Input column for decode
SystemSource.Decode2_arg2=The comma delimited String that represents the mapping between input column value and output values.
SystemSource.Decode2_arg3=Decode String delimiter character(s)
SystemSource.Decode2_result=The decoded value from the decode string.
SystemSource.Lookup_desc=Look up a value in a cached code table
SystemSource.Lookup_arg1=Full group name of code table
SystemSource.Lookup_arg2=Short name of return element in code table
SystemSource.Lookup_arg3=Short name of key element in code table
SystemSource.Lookup_arg4=Key value to lookup
SystemSource.Lookup_result=Return value for key as specified in code table
SystemSource.User_desc=Get current user name 
SystemSource.User_result=Return user name
SystemSource.current_database_desc=Get current database name
current_database_result=Returns the catalog name
SystemSource.Env_desc=Get the value of an environment variable 
SystemSource.Env_varname=Name of the environment variable
SystemSource.Env_result=Return the string value of the environment variable
SystemSource.Nvl_desc=Specifies a value to use instead if the input value is null
SystemSource.Nvl_arg1=Value to check
SystemSource.Nvl_arg2=Returned if value is null
SystemSource.Nvl_result=Value or valueIfNull if value is null
SystemSource.Ifnull_desc=Specifies a value to use instead if the input value is null
SystemSource.Ifnull_arg1=Value to check
SystemSource.Ifnull_arg2=Returned if value is null
SystemSource.Ifnull_result=Value or valueIfNull if value is null
SystemSource.Formattime_arg1=Time input
SystemSource.Formattime_arg2=Time format
SystemSource.Formatdate_arg1=Date input
SystemSource.Formatdate_arg2=Date format
SystemSource.Formattimestamp_arg1=Timestamp input
SystemSource.Formattimestamp_arg2=Timestamp format
SystemSource.Parsetime_arg1=String input
SystemSource.Parsetime_arg2=Time format
SystemSource.Parsedate_arg1=String input
SystemSource.Parsedate_arg2=Date format
SystemSource.Parsetimestamp_arg1=String input
SystemSource.Parsetimestamp_arg2=Timestamp format
SystemSource.Formatnumber_arg1=String input
SystemSource.Formatnumber_arg2=Number format
SystemSource.Parsenumber_arg1=String input
SystemSource.Parsenumber_arg2=Parse format
SystemSource.Bitfunc_arg1=Integer parameter
SystemSource.Bitfunc2_arg1=First integer
SystemSource.Bitfunc2_arg2=Second integer
SystemSource.Convert_desc=Convert from {0} to target type
SystemSource.xpathvalue_description=Retrieve the first match content for an XPath statement
SystemSource.xpath_param1=Source document
SystemSource.xpath_param2=XPath expression
SystemSource.xpathvalue_result=Single result
SystemSource.xsltransform_description=Transform the document with the given stylesheet. 
SystemSource.xsltransform_param1=Source document
SystemSource.xsltransform_param2=XSL stylesheet
SystemSource.xsltransform_result=Clob result

SystemSource.xmlconcat_description=Concat XML types. 
SystemSource.xmlconcat_param1=First element
SystemSource.xmlconcat_param2=Other elements
SystemSource.xmlconcat_result=XML result

SystemSource.xmlcomment_description=Create an XML comment. 
SystemSource.xmlcomment_result=XML comment.
SystemSource.xmlcomment_param1=The comment text.

SystemSource.xmltext_description=Create an XML text. 
SystemSource.xmltext_result=XML text.
SystemSource.xmltext_param1=The text.

SystemSource.xmlpi_description=Create an XML processing instruction. 
SystemSource.xmlpi_param1=Target
SystemSource.xmlpi_param2=Content
SystemSource.xmlpi_result=XML result
SystemSource.jsonToXml_description=Create an XML document representing the given JSON. 
SystemSource.jsonToXml_param1=Root element name
SystemSource.jsonToXml_param2=JSON
SystemSource.jsonToXml_result=XML result
SystemSource.modifyTimeZone_description=Modify the time zone of this timestamp by adding or subtracting time
SystemSource.modifyTimeZone_param1=Timestamp
SystemSource.modifyTimeZone_param2=Starting time zone
SystemSource.modifyTimeZone_param3=Ending time zone
SystemSource.modifyTimeZone_result=Original timestamp with time added or subtracted to give the equivalent time in a different time zone
SystemSource.CommandPayload_desc0=Retrieve the command payload as a string
SystemSource.CommandPayload_desc1=Retrieve a property from the command payload, passed as a Properties object
SystemSource.CommandPayload_result=The property value from the command payload 
SystemSource.CommandPayload_property=The property name
SystemSource.hasRole_description=Determine if the caller has the given role
SystemSource.hasRole_param1=Role type
SystemSource.hasRole_param2=Role name
SystemSource.hasRole_result=whether the caller is in the given role
SystemSource.from_unixtime_description=Return the Unix timestamp (in seconds) as a Timestamp value 
SystemSource.from_unixtime_param1=Unix timestamp (in seconds)
SystemSource.from_unixtime_result=Timestamp value
SystemSource.nullif_description=Equivalent to case when (param1 = param2) then null else param1 
SystemSource.nullif_param1=First parameter
SystemSource.nullif_result=null if the parameters are equivalent else param1
SystemSource.coalesce_description=Returns the first non-null parameter
SystemSource.coalesce_param1=parameter
SystemSource.coalesce_result=The first non-null parameter
SystemSource.to_chars_description=Converts a Blob to the appropriate chars
SystemSource.to_chars_param1=Blob
SystemSource.to_chars_param2=The encoding
SystemSource.to_chars_param3=well-formed
SystemSource.to_chars_result=Clob char rep
SystemSource.to_bytes_description=Converts a Clob to the appropriate bytes
SystemSource.to_bytes_param1=Clob
SystemSource.to_bytes_param2=The encoding
SystemSource.to_bytes_param3=well-formed
SystemSource.to_bytes_result=byte representation Blob
SystemSource.session_id_desc=Returns the session id of the currently logged in user 
SystemSource.session_id_result=Returns the session id of the currently logged in user
SystemSource.node_id_desc=Returns the node id 
SystemSource.node_id_result=Returns the node id
SystemSource.endswith_desc=Find if string has ending character sequence as defined in substring
SystemSource.endswith_arg1=substring
SystemSource.endswith_arg2=string
SystemSource.endswith_result=true if string ends with character sequence of substring; false otherwise.

SystemSource.jsonparse_desc=Validates that the text is legal JSON
SystemSource.jsonparse_param1=a Clob or Blob that should contain JSON text
SystemSource.jsonparse_param2=indicates if the JSON is well-formed, such that validation is by-passed.
SystemSource.jsonparse_result=a Clob result known to be valid JSON

SystemSource.jsonarray_desc=Returns a JSON array of the values passed in.
SystemSource.jsonarray_param1=any number of JSON values or values convertable to JSON
SystemSource.jsonarray_result=a JSON array of values

SystemSource.teiid_session_get_desc=Return the current session variable value.
SystemSource.teiid_session_get_param1=the string key
SystemSource.teiid_session_get_result=the current value

SystemSource.teiid_session_set_desc=Set the session variable value.
SystemSource.teiid_session_set_param1=the string key
SystemSource.teiid_session_set_param2=the value
SystemSource.teiid_session_set_result=the previous value if one was set

SystemSource.mvstatus_param1=Schema Name
SystemSource.mvstatus_param2=View Name
SystemSource.mvstatus_param3=Current validity of matview table contents
SystemSource.mvstatus_param4=Current load status of matview table. 
SystemSource.mvstatus_param5=Action to be taken by the Teiid when status is not valid
SystemSource.mvstatus_result=true if the view is valid to use
SystemSource.mvstatus_description=(internal use only) Used for materialization status table status check.

SystemSource.tokenize_param1=String to Tokenize
SystemSource.tokenize_param2=Delimiter to tokenize the string by
SystemSource.tokenize_result=Return of the string array
SystemSource.tokenize_description=Tokenizes the given string

SystemSource.st_astext_description=Convert a Geometry to WTK
SystemSource.st_astext_param1=Geometry
SystemSource.st_astext_result=WKT Clob

SystemSource.st_asbinary_description=Convert a Geometry to WKB
SystemSource.st_asbinary_param1=Geometry
SystemSource.st_asbinary_result=WKB Blob

SystemSource.st_geomfrombinary_description=Create a Geometry from WKB
SystemSource.st_geomfrombinary_param1=WKB Blob
SystemSource.st_geomfrombinary_param2=SRID
SystemSource.st_geomfrombinary_result=Geometry

SystemSource.st_geomfromwkb_description=Create a Geometry from WKB
SystemSource.st_geomfromwkb_param1=WKB Blob
SystemSource.st_geomfromwkb_param2=SRID
SystemSource.st_geomfromwkb_result=Geometry

SystemSource.st_geomfromtext_description=Create a Geometry from WKT
SystemSource.st_geomfromtext_param1=WKT Clob
SystemSource.st_geomfromtext_param2=SRID
SystemSource.st_geomfromtext_result=Geometry

SystemSource.st_intersects_description=Test if the two Geometry values intersect
SystemSource.st_intersects_param1=Geometry1
SystemSource.st_intersects_param2=Geometry2
SystemSource.st_intersects_result=true if the values intersect

SystemSource.st_contains_description=Test if Geometry1 contains Geometry2
SystemSource.st_contains_param1=Geometry1
SystemSource.st_contains_param2=Geometry2
SystemSource.st_contains_result=true if Geometry1 contains Geometry2

SystemSource.st_crosses_description=Test if Geometry1 crosses Geometry2
SystemSource.st_crosses_param1=Geometry1
SystemSource.st_crosses_param2=Geometry2
SystemSource.st_crosses_result=true if Geometry1 crosses Geometry2

SystemSource.st_disjoint_description=Test if Geometry1 and Geometry2 are disjoint
SystemSource.st_disjoint_param1=Geometry1
SystemSource.st_disjoint_param2=Geometry2
SystemSource.st_disjoint_result=true if Geometry1 and Geometry2 are disjoint

SystemSource.st_distance_description=Return the distance between Geometry1 and Geometry2
SystemSource.st_distance_param1=Geometry1
SystemSource.st_distance_param2=Geometry2
SystemSource.st_distance_result=The distance between Geometry1 and Geometry2

SystemSource.st_overlaps_description=Test if Geometry1 and Geometry2 overlap
SystemSource.st_overlaps_param1=Geometry1
SystemSource.st_overlaps_param2=Geometry2
SystemSource.st_overlaps_result=true if Geometry1 and Geometry2 overlap

SystemSource.st_touches_description=Test if Geometry1 and Geometry2 touch
SystemSource.st_touches_param1=Geometry1
SystemSource.st_touches_param2=Geometry2
SystemSource.st_touches_result=true if Geometry1 and Geometry2 touch

SystemSource.st_asgeojson_description=Convert the Geometry to geojson 
SystemSource.st_asgeojson_param1=Geometry
SystemSource.st_asgeojson_result=geojson clob  

SystemSource.st_asgml_description=Convert the Geometry to GML 
SystemSource.st_asgml_param1=Geometry
SystemSource.st_asgml_result=gml clob  

SystemSource.st_asewkt_description=Convert the Geometry to EWKT 
SystemSource.st_asewkt_param1=Geometry
SystemSource.st_asewkt_result=ewkt clob

SystemSource.st_askml_description=Convert the Geometry to KML 
SystemSource.st_askml_param1=Geometry
SystemSource.st_askml_result=kml clob

SystemSource.st_asgeojson_description=Convert the Geometry to GeoJSON 
SystemSource.st_asgeojson_param1=Geometry
SystemSource.st_asgeojson_result=GeoJSON clob  

SystemSource.st_geomfromgeojson_description=Convert GeoJSON to Geometry 
SystemSource.st_geomfromgeojson_param1=JSON Clob
SystemSource.st_geomfromgeojson_param2=SRID
SystemSource.st_geomfromgeojson_result=Geometry  

SystemSource.st_geomfromgml_description=Convert GML to Geometry 
SystemSource.st_geomfromgml_param1=GML Clob
SystemSource.st_geomfromgml_param2=SRID
SystemSource.st_geomfromgml_result=Geometry

SystemSource.st_simplify_description=Simplify according to the Douglas Peucker algorithm 
SystemSource.st_simplify_param1=Geometry
SystemSource.st_simplify_param2=tolerance
SystemSource.st_simplify_result=Geometry value simplified according to the Douglas Peucker algorithm

SystemSource.st_force_2d_description=Force the geometry to a 2d representation only having X and Y coordinates 
SystemSource.st_force_2d_param1=Geometry
SystemSource.st_force_2d_result=2d Geometry value

SystemSource.st_envelope_description=Return the 2d bounding box for the given value 
SystemSource.st_envelope_param1=Geometry
SystemSource.st_envelope_result=2d bounding box Geometry value

SystemSource.st_within_description=Return true if Geometry1 is completely inside Geometry2 
SystemSource.st_within_param1=Geometry1
SystemSource.st_within_param2=Geometry2
SystemSource.st_within_result=Boolean

SystemSource.st_dwithin_description=Return true if Geometry1 is within Distance of Geometry2 
SystemSource.st_dwithin_param1=Geometry1
SystemSource.st_dwithin_param2=Geometry2
SystemSource.st_dwithin_param3=Distance
SystemSource.st_dwithin_result=Boolean

SystemSource.st_extent_description=Return the 2d bounding box around all Geometry values
SystemSource.st_extent_param1=Geometry
SystemSource.st_extent_result=2d bounding box Geometry value

SystemSource.st_hasarc_description=Return true if the Geometry has a circular string
SystemSource.st_hasarc_param1=Geometry
SystemSource.st_hasarc_result=Boolean

SystemSource.&&_description=Return true if Geometry1's 2d bounding box intersects Geometry2's 2D bounding box.
SystemSource.&&_param1=Geometry1
SystemSource.&&_param2=Geometry2
SystemSource.&&_result=Boolean

SystemSource.st_geomfromewkb_description=Create a Geometry from EWKB
SystemSource.st_geomfromewkb_param1=EWKB Blob
SystemSource.st_geomfromewkb_result=Geometry

SystemSource.st_geomfromewkt_description=Create a Geometry from EWKT
SystemSource.st_geomfromewkt_param1=EWKT Clob
SystemSource.st_geomfromewkt_result=Geometry

SystemSource.st_asewkb_description=Convert a Geometry to EWKB
SystemSource.st_asewkb_param1=Geometry
SystemSource.st_asewkb_result=EWKB Blob

SystemSource.st_transform_description=Convert Geometry to another coordinate system
SystemSource.st_transform_param1=Geometry
SystemSource.st_transform_param2=SRID
SystemSource.st_transform_result=Geometry

SystemSource.st_equals_description=Test if two geometries are topologically equivalent.  
SystemSource.st_equals_param1=Geometry 1
SystemSource.st_equals_param2=Geometry 2
SystemSource.st_equals_result=True if the geometries are equal.

SystemSource.st_setsrid_description=Set the srid, but does not transform the geometry value in any way.  
SystemSource.st_setsrid_param1=Geometry
SystemSource.st_setsrid_param2=srid
SystemSource.st_setsrid_result=Geometry with the specified srid

SystemSource.st_srid_description=Get the srid.  
SystemSource.st_srid_param1=Geometry
SystemSource.st_srid_result=The srid for the geometry.
    
SystemSource.st_area_description=Area of the polygon or multipolygon
SystemSource.st_area_param1=Geometry
SystemSource.st_area_result=Area in square SRID units

SystemSource.st_boundary_description=Returns the closure of the combinatorial boundary of the given Geometry
SystemSource.st_boundary_param1=Geometry
SystemSource.st_boundary_result=boudary Geometry 

SystemSource.st_buffer_description=Computes the buffer of a given distance around the geometry
SystemSource.st_buffer_param1=Geometry
SystemSource.st_buffer_param2=distance
SystemSource.st_buffer_param3=quadrant segments
SystemSource.st_buffer_result=buffer Geometry

SystemSource.st_centroid_description=Computes the centroid of the Geometry
SystemSource.st_centroid_param1=Geometry
SystemSource.st_centroid_result=centroid Point Geometry value

SystemSource.st_convexhull_description=Computes the convex hull of the Geometry
SystemSource.st_convexhull_param1=Geometry
SystemSource.st_convexhull_result=convex hull Geometry

SystemSource.st_coorddim_description=Returns the coordinate dimension of the Geometry
SystemSource.st_coorddim_param1=Geometry
SystemSource.st_coorddim_result=number of dimensions

SystemSource.st_curvetoline_description=Converts the curved geometry to a LineString/Polygon
SystemSource.st_curvetoline_param1=Geometry
SystemSource.st_curvetoline_result=Geometry

SystemSource.st_difference_description=Return the part of Geometry1 that does not intersect with Geometry2 
SystemSource.st_difference_param1=Geometry1 
SystemSource.st_difference_param2=Geometry2
SystemSource.st_difference_result=difference Geometry

SystemSource.st_dimension_description=Gets the dimension of the Geometry
SystemSource.st_dimension_param1=Geometry
SystemSource.st_dimension_result=the dimension

SystemSource.st_endpoint_description=Returns the end point in the LineString
SystemSource.st_endpoint_param1=LineString Geometry 
SystemSource.st_endpoint_result=end point Geometry

SystemSource.st_exteriorring_description=Returns the exterior ring or shell of the Polygon
SystemSource.st_exteriorring_param1=Geometry
SystemSource.st_exteriorring_result=LinearRing Geometry

SystemSource.st_geometryn_description=Returns the nth item at the index value in the Geometry collection 
SystemSource.st_geometryn_param1=Geometry
SystemSource.st_geometryn_param2=index
SystemSource.st_geometryn_result=the nth item, or the Geometry itself if not a Geometry collection

SystemSource.st_geometrytype_description=Returns the type name for the Geometry as ST_name
SystemSource.st_geometrytype_param1=Geometry
SystemSource.st_geometrytype_result=type name

SystemSource.st_interiorringn_description=Returns the nth at the index value interior ring or hole in the Polygon
SystemSource.st_interiorringn_param1=Polygon Geometry
SystemSource.st_interiorringn_param2=index
SystemSource.st_interiorringn_result=the interior ring Geometry

SystemSource.st_intersection_description=Returns the intersecting parts of Geometry1 and Geometry2
SystemSource.st_intersection_param1=Geometry1
SystemSource.st_intersection_param2=Geometry2
SystemSource.st_intersection_result=intersection Geometry

SystemSource.st_isclosed_description=Tests if the LineString is closed.  If not a LineString false is returned
SystemSource.st_isclosed_param1=LineString Geometry
SystemSource.st_isclosed_result=true if the LineString is closed

SystemSource.st_isempty_description=Tests if the set of points is empty
SystemSource.st_isempty_param1=Geometry
SystemSource.st_isempty_result=true if the set of points is empty

SystemSource.st_isring_description=Tests if the LineString is simple and closed
SystemSource.st_isring_param1=LineString Geometry
SystemSource.st_isring_result=true if the LineString is a ring

SystemSource.st_issimple_description=Tests if the Geometry is simple
SystemSource.st_issimple_param1=Geometry
SystemSource.st_issimple_result=true if the Geometry is simple

SystemSource.st_isvalid_description=Tests if the Geometry is valid
SystemSource.st_isvalid_param1=Geometry
SystemSource.st_isvalid_result=true if the Geometry is valid

SystemSource.st_length_descrption=Returns the length of the LineString or MultiLineString Geometry
SystemSource.st_length_param1=Geometry
SystemSource.st_length_result=length

SystemSource.st_numgeometries_description=Returns the number of geometries in the Geometry collection
SystemSource.st_numgeometries_param1=Geometry
SystemSource.st_numgeometries_result=the number of geometries or 1 if the Geometry is not a collection

SystemSource.st_numinteriorrings_description=Returns the number of interior rings or holes in the Polygon
SystemSource.st_numinteriorrings_param1=Polygon Geometry
SystemSource.st_numinteriorrings_result=number of interior rings

SystemSource.st_numpoints_description=Return a count of the Geometry's verticies
SystemSource.st_numpoints_param1=Geometry
SystemSource.st_numpoints_result=number of verticies

SystemSource.st_orderingequals_description=Test if Geometry1 and Geometry2 are exactly equal
SystemSource.st_orderingequals_param1=Geometry1
SystemSource.st_orderingequals_param2=Geometry2
SystemSource.st_orderingequals_result=true if the geometries have the same structure and verticies in the same order

SystemSource.st_perimeter_description=Returns the perimeter of the Polygon or MultiPolygon Geometry
SystemSource.st_perimeter_param1=Geometry
SystemSource.st_perimeter_result=perimeter

SystemSource.st_point_description=Construct a Point Geometry value
SystemSource.st_point_param1=X ordinate
SystemSource.st_point_param2=Y ordinate
SystemSource.st_point_result=Point Geometry

SystemSource.st_pointn_description=Return the nth point at the given index in the LineString Geometry.  Returns null if the Geometry is not a LineString
SystemSource.st_pointn_param1=LineString Geometry
SystemSource.st_pointn_param2=index
SystemSource.st_pointn_result=the Point Geometry if it exists

SystemSource.st_pointonsurface_description=Return a Point that is guarenteed to exist on the surface of the Geometry
SystemSource.st_pointonsurface_param1=Geometry
SystemSource.st_pointonsurface_result=surface Point Geometry

SystemSource.st_polygon_description=Construct a Polygon Geometry value
SystemSource.st_polygon_param1=LineString Geometry shell
SystemSource.st_polygon_param2=SRID
SystemSource.st_polygon_result=Polygon Geometry

SystemSource.st_relate_description=Tests if Geometry1 is related to Geometry2
SystemSource.st_relate_param1=Geometry1
SystemSource.st_relate_param2=Geometry2
SystemSource.st_relate_param3=Intersection Pattern
SystemSource.st_relate_result=the 9 character intersection matrix if the intersection pattern is not specified or true if intersection matrix matches the pattern

SystemSource.st_startpoint_description=Returns the start Point in the LineString
SystemSource.st_startpoint_param1=Geometry
SystemSource.st_startpoint_result=start Point Geometry

SystemSource.st_symdifference_description=Return the part of Geometry1 that does not intersect with Geometry2 and vice versa
SystemSource.st_symdifference_param1=Geometry1 
SystemSource.st_symdifference_param2=Geometry2
SystemSource.st_symdifference_result=difference Geometry

SystemSource.st_union_description=returns a Geometry that represents the union of Geometry1 and Geometry2
SystemSource.st_union_param1=Geometry1
SystemSource.st_union_param2=Geometry2
SystemSource.st_union_result=the union Geometry

SystemSource.st_x_description=If the geometry is a Point, returns the X ordinate if set
SystemSource.st_x_param1=Geometry
SystemSource.st_x_result=Double ordinate value

SystemSource.st_y_description=If the geometry is a Point, returns the X ordinate if set
SystemSource.st_y_param1=Geometry
SystemSource.st_y_result=Double ordinate value

SystemSource.st_z_description=If the geometry is a Point, returns the X ordinate if set
SystemSource.st_z_param1=Geometry
SystemSource.st_z_result=Double ordinate value

SystemSource.st_makeenvelope_description=Make a Polygon bounding box using the given x,y values
SystemSource.st_makeenvelope_param1=xmin
SystemSource.st_makeenvelope_param2=ymin
SystemSource.st_makeenvelope_param3=xmax
SystemSource.st_makeenvelope_param4=ymax
SystemSource.st_makeenvelope_param5=srid
SystemSource.st_makeenvelope_result=Geometry representing the bounding box

SystemSource.md5_description=Hashes a String or varbinary using the MD5 algorithm
SystemSource.md5_param1=input
SystemSource.md5_result=the varbinary hash

SystemSource.sha1_description=Hashes a String or varbinary using the SHA1 algorithm
SystemSource.sha1_param1=input
SystemSource.sha1_result=the varbinary hash

SystemSource.sha2_256_description=Hashes a String or varbinary using the SHA2-256 algorithm
SystemSource.sha2_256_param1=input
SystemSource.sha2_256_result=the varbinary hash

SystemSource.sha2_512_description=Hashes a String or varbinary using the SHA2-512 algorithm
SystemSource.sha2_512_param1=input
SystemSource.sha2_512_result=the varbinary hash
    
TEIID30350=Element ''{0}'' not found.
TEIID30351=Group ''{0}'' not found.
TEIID30341=Function {0} is marked in the function metadata as a function that must be evaluated at the source.
TEIID30328=Unable to evaluate {0}: {1}
XMLSerialize.resolvingError=XMLSerialize is valid only for XML expressions: {0}
TEIID30336=XMLSerialize: data exception - not an xml document
TEIID30333=Error evaluating XMLQuery: {0}
TEIID30145=Unable to convert procedural parameter {0} of type {1} to expected type {2}
TEIID30139=Procedure {0} does not have a return value.
TEIID30144=OUT/RETURN parameter {0} with type {1} cannot be converted to {2}
TEIID30100=Expected dynamic command sql to be of type STRING instead of type {0}.
UnionQueryResolver.type_conversion=The Expression {0} used in a nested UNION ORDER BY clause cannot be implicitly converted from type {1} to type {2}.
ValidationVisitor.select_into_no_implicit_conversion=There is no implicit conversion between the source element type ({0}) and the target element type ({1}) at position {2} of the query: {3}
ValidationVisitor.excpet_intersect_all=EXCEPT ALL and INTERSECT ALL are currently unsupported
ValidationVisitor.element_updates_not_allowed=Metadata does not allow updates on the element: {0}
ValidationVisitor.invalid_batch_command=Only INSERT, UPDATE, DELETE, and SELECT ... INTO statements are allowed within a batch.
ValidationVisitor.badlimit2=The row limit/offset in the LIMIT clause must be >= 0
ValidationVisitor.badlimit1=The row limit/offset in the LIMIT clause must a positive integer or an effectively constant integer expression.
ValidationVisitor.invalid_scalar_group_reference=Cannot reference a scalar group as a table: {0}
ValidationVisitor.select_into_wrong_elements=Wrong number of elements being SELECTed INTO the target table. Expected {0} elements, but was {1}.
ValidationVisitor.user_defined_aggregate_as_function=Cannot call user defined aggregate function {0} as a function.  To disambiguate, please include an ALL keyword - {1}(ALL ...)
ValidationVisitor.uda_not_allowed=User defined aggregate function does not allow {0}: {1}
ValidationVisitor.uda_analytic=User defined aggregate function is analytic and must be windowed: {0} 
SimpleQueryResolver.Query_was_redirected_to_Mat_table=The query against {0} was redirected to the materialization table {1}.
SimpleQueryResolver.ambiguous_all_in_group=The symbol {0} refers to more than one group defined in the FROM clause.
TEIID30114=Cannot access procedure {0} using table semantics since the parameter and result set column names are not all unique.
TEIID30101=Duplicate WITH clause item name {0}
TEIID30102=The number of WITH clause columns for item {0} do not match the query expression
QueryResolver.invalid_xpath=Invalid xpath value: {0}
TEIID30066=The definition for {0} does not have the correct number of projected symbols.  Expected {1}, but was {2}.
QueryResolver.wrong_view_symbol_type=The definition for {0} has the wrong type for column {1}.  Expected {2}, but was {3}.
TEIID30125=Cursor or exception group names cannot begin with "#" as that indicates the name of a temporary table: {0}.
SimpleQueryResolver.materialized_table_not_used=The query against {0} did not use materialization table {1} due to the use of OPTION NOCACHE.
SimpleQueryResolver.procedure_cache_used=Procedure caching will be used for {0}.
SimpleQueryResolver.procedure_cache_not_usable=Procedure caching will not be used for {0} since {1}.
SimpleQueryResolver.procedure_cache_not_used=Procedure caching will not be used for {0} due to the use of OPTION NOCACHE.
ValidationVisitor.groupby_subquery=Expressions used in a GROUP BY clause cannot be constant and must not contain subqueries: "{0}".
ValidationVisitor.filter_subquery=Expressions used in a FILTER clause or a window function must not contain subqueries nor outer references: "{0}".
ValidationVisitor.ranking_requires_order_by=The window ranking functions RANK, DENSE_RANK, and ROW_NUMBER require the use of an ORDER BY clause in the window specification: {0}.
ValidationVisitor.window_order_by=The window specification for an ordered aggregate cannot use an ORDER BY clause: {0}.
ValidationVisitor.Procedure_has_group_self_reference=Procedure cannot have a Group reference to itself.
ExpressionEvaluator.Expected_props_for_payload_function=Unable to evaluate {0}: expected Properties for command payload but got object of type {1}
ValidationVisitor.The_rowlimit_function_cannot_be_used_in_a_non-XML_command=The ''rowlimit'' and ''rowlimitexception'' functions cannot be used in a non-XML command
ValidationVisitor.The_context_function_cannot_be_used_in_a_non-XML_command=The ''context'' function cannot be used in a non-XML command
ValidationVisitor.0=The ''rowlimit'' and ''rowlimitexception'' functions cannot be nested within other functions.
ValidationVisitor.1=The ''rowlimit'' and ''rowlimitexception'' functions operand must be a constant nonnegative integer.
ValidationVisitor.2=The ''rowlimit'' and ''rowlimitexception'' functions arg must be an XML node symbol
ValidationVisitor.3=''Rowlimit'' and ''rowlimitexception'' functions can only be used within a compare criteria which is entirely a single conjunct.
ValidationVisitor.Context_function_nested=Context functions cannot be nested
ERR.015.004.0036= First argument in ''context'' must be the name of a node in the XML document model.  Found Object {0} of Class {1}
TEIID30141=Invalid param name(s): {0}.  Name(s) of params without explicit values: {1}
TEIID30138=Duplicate named param ''{0}''
TEIID30089=Required parameter ''{0}'' has no value was set or is an invalid parameter.
TEIID30091=Cannot create group ''{0}'' with multiple columns named ''{1}''
TEIID30090=Exception converting value {0} of type {1} to expected type {2}
TEIID30086=ORDER BY expression ''{0}'' cannot be used with a set query.
TEIID30088=Unrelated order by column {0} cannot be used in a SET query, with SELECT DISTINCT, or GROUP BY
TEIID30133=If any symbol in SELECT clause is ''xml'' or group.''xml'' , then no other element is allowed.
TEIID30123=The datatype for the expression was not resolvable.
TEIID30117=Cannot create temporary table "{0}". Local temporary tables must be created with unqualified names.
ValidationVisitor.drop_of_nontemptable=Cannot drop a non temporary table "{0}".
ValidationVisitor.drop_of_globaltemptable=Cannot drop a global temporary table "{0}".							
ValidationVisitor.orderby_expression_xml=XML queries cannot order by an expression.
ValidationVisitor.text_table_invalid_width=For a fixed width text table, all columns must have width set.
ValidationVisitor.text_table_width=Fixed width text tables should not have DELIMITER, QUOTE, ESCAPE, SELECTOR based columns, nor HEADER specified.
ValidationVisitor.text_table_selector_required=The use of a column SELECTOR requires the use of a TEXTTABLE SELECTOR of a different value.
ValidationVisitor.text_table_negative=Text table WIDTH, HEADER, SELECTOR position, or SKIP values must not be negative. 
ValidationVisitor.text_table_delimiter=Text DELIMITER cannot be the same as the QUOTE or ESCAPE characters.
ValidationVisitor.text_table_newline=Text DELIMITER, QUOTE, and ESCAPE characters cannot be the row delimiter character.
ValidationVisitor.xml_namespaces=At most only one NO DEFAULT or DEFAULT namespace may be specified.
ValidationVisitor.xml_namespaces_reserved=The namespaces xmlns and xml are reserved.
ValidationVisitor.xml_namespaces_null_uri=The null uri, or empty string, is not allowed as the uri value.
ValidationVisitor.xml_namespaces_invalid=The namespace prefix {0} is not a valid NCName
ValidationVisitor.xml_attributes_reserved=The namespace xmlns is reserved.
ValidationVisitor.xml_content_type=The expression "{0}" is an OBJECT or ARRAY type, which cannot be used as an XML content value.
ValidationVisitor.text_content_type=The expression "{0}" is an OBJECT, BINARY, or ARRAY type, which cannot be used as an TEXT content value.
ValidationVisitor.xml_invalid_qname=The qname "{0}" is invalid.
ValidationVisitor.context_item_type=XMLTABLE, XMLEXISTS, or XMLQUERY PASSING context item must be an XML value.
ValidationVisitor.passing_requires_name=XMLTABLE, XMLEXISTS, or XMLQUERY PASSING clause can only contain at most 1 unnamed item.
ValidationVisitor.duplicate_passing=XMLTABLE, XMLEXISTS, XMLQUERY, or OBJECTTABLE PASSING clause duplicate item name "{0}".
ValidationVisitor.ValidationVisitor.context_item_not_allowed=OBJECTTABLE does not support passing unnamed items.
ValidationVisitor.one_ordinal=Only one FOR ORDINALITY column is allowed for an XMLTABLE.
ValidationVisitor.invalid_default=XMLTABLE or OBJECTTABLE DEFAULT expression is invalid: "{0}"
ValidationVisitor.context_required=The XQuery requires a context item, but none exists in the PASSING clause.
ValidationVisitor.xmlparse_type=XMLPARSE expects a STRING, CLOB, VARBINARY, or BLOB value.
ValidationVisitor.invalid_encoding=Encoding {0} is not valid.
ValidationVisitor.subquery_insert=SELECT INTO should not be used in a subquery.
ValidationVisitor.xmlcast_types=XMLCAST can only be used to cast to and from XML types {0}
MappingLoader.unknown_node_type=Unknown Node Type "{0}" being loaded by the XML mapping document.
MappingLoader.invalid_criteria_node=Invalid criteria node found; A criteria node must have criteria specified or it must be a default node.
NoCriteria=Failed to add the node, because Criteria nodes must have "criteria" value set on them, or they need to be the default node.
TEIID30457=Found recursive node {0} without recursive root node.
TEIID30152=Failed to evaluate XQuery expression; Please check the query and correct errors in syntax or usage.
TEIID30154=Could not compile XQuery "{0}"; Please check the query for syntax or usage errors.
TEIID30155=Column "{0}" has an invalid path expression: {1}
TEIID30151=Error building Source for context item.
MappingLoader.invalidName=Null or blank name found in the Mapping Document, Must have valid name. Re-build the VDB
QueryUtil.wrong_number_of_values=The number of bound values ''{0}'' does not match the number of parameters ''{1}'' in the prepared statement.
QueryUtil.Error_executing_conversion_function_to_convert_value=Error converting parameter number {0} with value "{1}" of {2} to expected type {3}.
TEIID30128=Cannot convert insert query expression projected symbol ''{0}'' of type {1} to insert column ''{2}'' of type {3}
SetClause.resolvingError=Cannot set symbol ''{1}'' with expected type {2} to expression ''{0}''
TEIID30029=Unexpected format encountered for max or min value

TEIID30009=Reached maximum thread count "{0}" for worker pool "{1}" with a queue size high of "{2}". Queued work waited {3} ms prior to executing. To avoid queuing of work you may consider increasing "max-threads" or decreasing the "max-active-plans" in the "standalone-teiid.xml" file.   
TEIID30021=Uncaught exception processing work

TEIID30238=Duplicate key on {0}
TEIID30236=Null value is not allowed for column {0}
ValidationVisitor.group_in_both_dep=Table specified in both dependent and independent queries ''{0}''
XMLQuery.resolvingError=Failed to resolve the query ''{0}''
TEIID30085=Invalid order by at {0}

TEIID30244=The batch contained an unrecognized command: {0}
TEIID30272=Error getting modelID
TEIID30213=Cannot find namespace URI for namespace {0} of element {1}

TEIID30288=The XML document element {0} is not mapped to data and cannot be used in the ORDER BY clause: {1}
XMLPlanner.The_rowlimit_parameter_{0}_is_not_in_the_scope_of_any_mapping_class=The ''rowlimit'' or ''rowlimitexception'' function parameter ''{0}'' is not an XML node within the scope of any mapping class.
XMLPlanner.Criteria_{0}_contains_conflicting_row_limits=The criteria ''{0}'' contains conflicting row limits for an XML mapping class.
TEIID30174=Failed to rewrite the command: {0}
TEIID30192=Unexpectedly reached the end of the batched update counts at {0}, expected {1}.
TEIID30211=The row limit {0} has been exceeded for XML mapping class {1}.
AddNodeInstruction.element__1=element
AddNodeInstruction.Unable_to_add_xml_{0}_{1},_namespace_{2},_namespace_declarations_{3}_3=Unable to add xml {0} {1}, namespace {2}, namespace declarations {3}
TEIID30160=The request {0} has been cancelled.
VariableSubstitutionVisitor.Input_vars_should_have_same_changing_state=INPUT variables used in the expression should all have same CHANGING state: {0}

ExecDynamicSqlInstruction.0=Evaluated dynamic SQL expression value was null.
TEIID30347=There is a recursive invocation of group ''{0}''. Please correct the SQL.
ExecDynamicSqlInstruction.4=The dynamic sql string contains an incorrect number of elements.
ExecDynamicSqlInstruction.6=The datatype ''{0}'' for element ''{1}'' in the dynamic SQL cannot be implicitly converted to ''{2}''.
TEIID30168=Couldn''t execute the dynamic SQL command "{0}" with the SQL statement "{1}" due to: {2}

TEIID30229=Temporary table "{0}" already exists.
TEIID30226=Temporary table "{0}" does not exist.

TEIID30295=Cannot create a query for MappingClass with user criteria {0}
TEIID30296=Conjunct "{0}" has no relationship with target context {1}.
TEIID30297=Conjunct "{0}" has a non-simple relationship to its parent through context {1}.

TEIID30308=Staging table criteria cannot contain context functions
TEIID30307=Staging table criteria {0} was not specified against a single staging table
TEIID30302=Element {0} is not in the scope of the context {1}
TEIID30301=Element {0} is not a valid data node
TEIID30216=Results for the mapping class {0} are not found;
TEIID30270=No valid criteria specified for procedure parameter {0}
TEIID30164=The procedure parameter {0} is not nullable, but is set to null.

TEIID30042=Error creating {0}
TEIID30048=Error reading {0} {1}
TEIID30040=No directory specified for the file storage manager.
TEIID30041={0} is not a valid storage manager directory.
FileStoreageManager.space_exhausted=Max buffer space of {2} bytes has been exceed with an allocation of {0} bytes for a total of {1}.  The current operation will be aborted.

TEIID30175=No value found for column {0} in the row ending on text line {1} in {2}.
TEIID30176=Could not convert value for column {0} in the row ending on text line {1} in {2}.
TEIID30181=HEADER entry missing for column name {0} in {1}.
TEIID30182=Text parse error: Unclosed qualifier at end of text in {0}.
TEIID30184=Text parse error: Unknown escape sequence \\{0} in text line {1} in {2}.
TEIID30178=Text parse error: Delimited line is longer than the expected max of {2} on text line {0} in {1}.
TEIID30179=Text parse error: Could not read data in {0}
ValidationVisitor.fixed_option=NO ROW DELIMITER can only be used in fixed parsing mode.  

TEIID30170=Error evaluating XQuery row context for XMLTable: {0}
TEIID30172=Error evaluating XMLTable column path expression for column: {0}
TEIID30171=Unexpected multi-valued result was returned for XMLTable column "{0}".  Path expressions for non-XML type columns should return at most a single result.

TEIID30015=Failed to load materialized view table {0}.
TEIID30014=Loaded materialized view table {0} with row count {1}.
TEIID30013=Loading materialized view table {0}
TempTableDataManager.cache_load=Loaded materialized view table {0} from cached contents from another clustered node.
TEIID30233={0} does not target an internal materialized view.
TEIID30230=Materialized view {0} cannot have a row refreshed since there is no primary key.
TEIID30231=Materialized view {0} cannot have a row refreshed because the number of primary key elements {1} does not match the number of key arguments {2}.
TEIID30232=Materialized view {0} cannot have a row refreshed because it''s cache hint did not specify \"updatable\".
TEIID30012=Refreshing row {1} for materialized view {0}.
TEIID30303=No root node found.

BasicInterceptor.ProcessTree_for__4=ProcessTree for

TEIID30482=Connector is not in OPEN state
ConnectorManagerImpl.Initializing_connector=Initializing connector {0}
TEIID30024=AtomicRequest {0} failed to cancel.

ConnectorWorker.MaxResultRowsExceed=The number of result rows has exceeded the maximum result rows "{0}"
TEIID30004=Connector returned a 0 row non-last batch: {0}.
TEIID30005=rollback failed for requestID={0}
ConnectorWorker.process_failed=Connector worker process failed for atomic-request={0}
TEIID30479=Could not process stored procedure results for {0}.  Expected {1} result set columns, but was {2}.  Please update your models to allow for stored procedure results batching.
TEIID30554=A single source is not assigned to model {0} in VDB name {1}.{2}
TEIID30548=Property value length exceeds max of {0}.
TEIID30549=Could not find a metadata record with uuid {0}.
TEIID30489=Unable to load metadata for VDB {0} {1}.
DQPCore.Clearing_prepared_plan_cache=Clearing prepared plan cache
DQPCore.Clearing_prepared_plan_cache_for_vdb=Clearing prepared plan cache for vdb {0}.{1} 
DQPCore.clearing_resultset_cache=Clearing the resultset cache for vdb {0}.{1}
TEIID30495=The request {0} has been closed.
DQPCore.The_atomic_request_has_been_cancelled=The atomic request {0} has been canceled.
DQPCore.failed_to_cancel=Failed to Cancel request {0}
TEIID30006=The maxActivePlan {0} setting should never be greater than the max processing threads {1}.

TEIID30028=Failed to properly rollback autowrap transaction properly
TEIID30019=Unexpected exception for request {0}
TEIID30020=Processing exception for request {1} ''{0}''. Originally {2} {3}.
stack_info=\ Enable more detailed logging to see the entire stacktrace.

# #query (018.005)
ERR.018.005.0095 = User <{0}> is not entitled to action <{1}> for 1 or more of the groups/elements/procedures.

# services (003)
TEIID30032=No lob manager found.
TEIID30033=No existing lob reference found.
TEIID30034=Expected lob to have a reference value.
TEIID30035=Wrong type of data found or no data found; expecting streamable object from the buffer manager.
TEIID30491=Bind variables (represented as "?") were found but are allowed only in prepared or callable statements.
Request.no_result_set=The query does not return a result set, executeQuery should not be used.
Request.result_set=The query is not return an update count, executeUpdate should not be used.
TEIID30035=Wrong type of data found or no data found; expecting streamable object from the buffer manager.
TEIID30027=An error occurred during streaming of Lob Chunks to Client.

TransactionServer.no_transaction=No transaction found for client {0}.
TEIID30525=Concurrent enlistment in global transaction {0} is not supported.
TEIID30521=Expected an existing global transaction {0} but there was none for client {1}
TEIID30520=Unknown END flags
TEIID30521=No global transaction found for {0}.
TEIID30524=Client is not currently enlisted in transaction {0}.
TEIID30518=Cannot resume, transaction {0} was not suspended by client {1}.
TEIID30522=Global transaction {0} already exists.
TEIID30505=Suspended work still exists on transaction {0}.
TransformationMetadata.does_not_exist._1=does not exist.
TEIID30363=Error trying to read virtual document {0}, with body \n{1}
TransformationMetadata.Unknown_support_constant___12=Unknown support constant: 
TEIID30359={1} plan could not be found for physical group {0}
TEIID30364=Error trying to read schemas for the document/table : {0}
TransformationMetadata.Invalid_type=Invalid type: {0}.
TransformationMetadata.does_not_exist._1=does not exist.
TransformationMetadata.0={0} ambiguous, more than one entity matching the same name
TEIID30363=Error trying to read virtual document {0}, with body \n{1}
TransformationMetadata.Unknown_support_constant___12=Unknown support constant: 
TEIID30359=QueryPlan could not be found for physical group
TEIID30364=Error trying to read schemas for the document/table :
TransformationMetadata.Invalid_type=Invalid type: {0}.
TEIID30497=No connector with jndi-name {0} found for Model {1} with source name {2}
translator_not_found=Translator {0} not accessible.
datasource_not_found=Data Source {0} not accessible.

TEIID30008=Caching command "{0}" at a session level, but less deterministic functions were evaluated. 
not_found_cache=Failed to restore results, since batch entries were missing.  The entry will be re-populated. 
TEIID30025=Failed to restore results.  The entry will be re-populated.
failed_to_cache=Failed to store the result set contents to disk.
TEIID30481=Failed to find the Connection Factory with JNDI name {0}. Please check the name or deploy the Connection Factory with specified name.
TEIID31097=Metadata load requires a connection factory

TEIID30254=Source UPDATE or DELETE command "{0}" contains non-pushdown constructs that cannot be simplified into a compensating action.
TEIID31124=Recursive plan detected.  Command type {0} was already issued against {1}.  Planning cycle: {2}

Translate.error=Cannot translate criteria "{0}", it is not matched by selector "{1}"

TEIID30561=A multisource plan must execute a procedure returning parameter values exactly once: {0}

TEIID30546=Unknown log level: {0}, expected one of {1}
TEIID30190=Could not convert value for column: {0}

TEIID30116={0} is not a valid view.
ValidationVisitor.not_a_procedure={0} is not a valid virtual procedure.

TEIID30158={0} does not have an INSTEAD OF trigger defined for {1}.
TEIID30156={0} already has an INSTEAD OF trigger defined for {1}.
error_refresh=error occurred during refreshing the materialized view entries for view {0}

TEIID30003=Without required support property {1}, pushdown will not be enabled for {0} on translator {2}.
full_state_not_supported=Full state transfer is not supported in the resultset cache distribution
TEIID30258=Expression(s) {0} cannot be pushed to source.
TEIID30259=Cannot introduce new expressions {0} in duplicate removal.

TEIID30011=Not performing dependent join using source {0}, since the number of distinct rows for expression {1} exceeds {2}.  You should ensure that your source statistics, including column distinct value counts, accurately reflect the source or use a MAKE_DEP hint to force the join.
TEIID30001=Max block number exceeded by {0} {1}. Increase the maxStorageObjectSize to support larger storage objects.  Alternatively you could make the processor batch size smaller.
TEIID30002=Error persisting, attempts to read {0} {1} later will result in an exception. 
TEIID30016=Error transferring block {0} of cache group {1} to storage 
TEIID30017=Error persisting batch, attempts to read batch {0} later will result in an exception
TEIID30018=Error processing cancellation task.
TEIID30022=Error performing defrag
TEIID30023=Error performing defrag truncate
TEIID30026=Failed to cancel {0}
TEIID30030=Unhandled exception disposing reusable execution
TEIID30031=Unhandled exception calling CommandListener
TEIID30562=Cache system has been shutdown
TEIID30476=Request canceled
TEIID30555=No batch values sent for prepared batch update
TEIID30193=Failed to move UP in document
TEIID30059=Out of blocks of size {0}
TEIID30045=Max block number exceeded.  You could try making the processor batch size smaller.
TEIID30161=Query timed out
TEIID30269=Unexpected Exception
TEIID30153=Could not define global variable

TEIID30072= The expressions in this criteria are being compared but are of differing types ({0} and {1}) and no implicit conversion is available: {2}
TEIID30097= Unable to resolve LOOKUP function group: {0}
TEIID30098= Unable to resolve return element referred to by LOOKUP function: {0}
TEIID30118=Cannot create temporary table "{0}". An object with the same name already exists.
TEIID30121=Variable "{0}" is read only and cannot be assigned a value.
TEIID30140= Incorrect number of parameters specified on the stored procedure {2} - expected between {0} and {1} but got {2}
TEIID30146= No procedure plan exists for {0}.
TEIID30183=Text parse error: Non-whitespace character found between the qualifier and the delimiter in text line {0} in {1}.
TEIID30227=Table {0} is locked by pending transaction update.
TEIID30240=Conflicting INSERT target for a partitioned UNION view {0} with values {1}.
TEIID30253=Source UPDATE or DELETE command "{0}" contains non-pushdown constructs and no compensating action can be taken as the table lacks a unique key or the source does not support equality predicates. 
TEIID30275=Join region with unsatisfied access patterns cannot be satisfied by the join criteria, Access patterns: {0} 
TEIID30314=Unknown compare criteria operator: {0}
Evaluator.no_value=No value was available
TEIID30375=The specified insert variables {0} against an inherently updatable view does not map to a key preserving group.
TEIID30377=Parser cannot parse an empty sql statement.
TEIID30390=UDF "{0}" method "{1}" must not return void.
TEIID30391=UDF "{0}" method "{1}" must be public.
TEIID30392=UDF "{0}" method "{1}" must be static.
TEIID30396=Left/Right count {0} is invalid.  It must be >= 0.
TEIID30398={0} value must be a single character: [{1}].
TEIID30407=The rowlimit and rowlimitexception functions may only be used in XML queries.
TEIID30409=Illegal date format: {0}
TEIID30410=Could not parse date using format: {0} {1}
TEIID30413=Unable to evaluate {0}: expected Properties for command payload but got object of type {1}
TEIID30416=Expected a java.sql.Array, or java array type, but got: {0}
TEIID30431={0} has invalid character: {1}
TEIID30449=Invalid escape sequence "{0}" with escape character "{1}"
TEIID30452=Wrong type of child node is being added.
TEIID30477=Failed to unwrap the source connection for {0}.
TEIID30563=The request {0} has been cancelled.=======
TEIID30564=Invalid locale {0} for collation, using default collation
TEIID30565=Using collator for locale {0}
TEIID30499=No sources were given for the model {0} 
TEIID30519=Unknown START flags
TEIID30517=Client thread already involved in a transaction. Transaction nesting is not supported. The current transaction must be completed first.

TEIID30581=Invalid table {0}.  A table must have 1 or more columns. 

TEIID30590=Transaction Is null
TEIID30591=Metadata for model {0} can not be retrieved from source, as the translator is not available.

# metadata validation
TEIID31069=Duplicate model defined {0}
TEIID31070=Empty model;There are no tables, procedures or functions defined in this model {0}
TEIID31071=Invalid table; Table {0} has no columns defined
TEIID31072=Invalid Procedure {0}; No return has been defined.
TEIID31073=Invalid functions; {0}
TEIID31075=Foreign table {0} is only allowed to be defined on PHYSICAL model; {1} is defined as VIRTUAL model.
TEIID31077=Source Stored procedure {0} is only allowed to be defined on PHYSICAL model; {1} is defined as VIRTUAL model.
TEIID31078=Pushdown function {0} must be defined on PHYSICAL model; {1} is VIRTUAL model. 
TEIID31079=View {0} is not defined by a query expression.
TEIID31080={0} validation error: {1}
TEIID31081=Virtual Procedure {0} did not specify any statements as procedure block in model {0}
TEIID31082={0}.{1} is now "incomplete", because model "{2}" can not retrieve metadata. Please deploy the necessary DataSources.
TEIID31083={0}.{1} is now "incomplete", because model "{2}" can not retrieve metadata. Please fix any errors and re-deploy relevant DataSources and/or the VDB.
TEIID31084=Insert plan is enabled on table {0}, however the plan is not provided. Default insert plan is only used when the explicit "create trigger on insert" is not defined.
TEIID31085=Invalid procedure {0}, return resultset defined, however no columns defined in the resultset.
TEIID31086=Data type could not be determined on Column {0} on Table {1}
TEIID31087=Duplicate Column {0} detected on Table {0}
TEIID31088=The materialization table {0} defined on view {1}, must be defined with "schema" qualifier that represents PHYSICAL model. 
TEIID31089=Invalid Schema {0} is specified on materialization table {1} for view {2}
TEIID31090=Materialization table {0} not found in Schema {1} for view {2}
TEIID31091=Foreign Key definition on view {0} is incomplete. No reference key information not found.
TEIID31092=Foreign Key definition on view {0} points to non-existent table {1} on schema {2}. Fully qualify the Reference Table name including the schema name.
TEIID31093=Invalid Schema qualifier {0} is specified on Foreign Key definition for view {1}
TEIID31094=Foreign Key definition on view {0} points to reference table {1} on schema {2} that has no primary keys
TEIID31095=Foreign Key definition on view {0} points to reference table {1} on schema {2} that has no Primary Keys or Unique Keys that refer to column names {3}, create PK, or FK on the reference table first.


TEIID30600=User defined aggregate function "{0}" method "{1}" must not be static.
TEIID30601=User defined aggregate function "{0}" class "{1}" does not implement {2}
TEIID30602=User defined aggregate function "{0}" class "{1}" does not provide a public no-arg constructor.

TEIID31096=Canceling query {0} since it has exceeded the timeout of {1} milliseconds.

TEIID31099=VDB {0} is not active, but {1}.  If loading you can resubmit your query after loading has completed or after the errors have been corrected.

TEIID31101=Source names are not unique for model {0} in {1}.{2}
TEIID31102=Multiple sources on non multi-source model {0} in {1}.{2}
TEIID31103=There are different sources with the name {0} in {1}.{2}

TEIID31104=Recursion limit of {0} reached.
TEIID31105=Returing warning to client: {0}
TEIID31106=Duplicate parameter {1} defined on {0}
TEIID31107=Procedure {0} can only have 1 RESULT/return value
TEIID31109=Invalid language {0}.  Supported and allowed language names are {1}.
TEIID31110=Invalid script {0}.  Scrpting engine reported: {1}
TEIID31111=No such accessible property/method {0} on {1}.
TEIID31112=Only the last parameter non-optional parameter of {0} may be VARIADIC.
TEIID31113={0} extra positional parameter(s) passed to {2}.
TEIID31114=Function based index {1} expression {0} cannot contain subqueries.
TEIID31115=Function based index {1} expression {0} is not deterministic.
TEIID31116=Function based index {1} expression {0} could not be resolved: {2}
TEIID31120=An exception may only be chained to another exception. {0} is not valid.
TEIID31121=The expected result set of the procedure {0} does not match the result set from returnable statement {1} use WITHOUT RETURN to indicate the statement should not be returned - {2}
TEIID31122=Null exception reference.
TEIID31123=Could not load non-FOREIGN UDF "{0}", since both invocation class and invocation method are required.

SQLParser.proc_type_conflict=Result type {1} conflicts with return type {2} for procedure {0}
SQLParser.param_out=Procedure {0} RESULT param {1} must be of type OUT.
udt_format_wrong=UDT option mentioned on column "{0}" is wrong. It must be in the form UDT=name(length,precision,scale). Otherwise UDT data type specified is not a known data type to Teiid.
TEIID31125=Return statement with expression used, but no return value is expected: {0}
TEIID31126=The use of the KEEP ALIASES option has introduced a duplicate alias into the source query {0}.  A NO_UNNEST hint may be needed to preserve a view or the KEEP ALIASES option should not be used and the generated aliases should be obtained from the query plan.
TEIID31127=The KEEP ALIASES option cannot be used since a user alias {0} may conflict with generated aliases.  Consider using the generated aliases found in the query plan instead.

TEIID31128=In multisource mode, a column/parameter matching the multisource name {0} on {1} must have type STRING.
TEIID31129=Invalid row based security permission filter on role {0} for resource {1}.
TEIID31130=INSERT/UPDATE violates row based security policy: {0}
TEIID31131=Could not validate INSERT/UPDATE against row based security policy : {0}

TEIID31132=Could not process MERGE against {0} since no primary or unique keys are defined.
TEIID31133=Could not process MERGE against {0} since the key is not fully specified by {1}.

TEIID31134=Could not create foreign temporary table, since schema {0} does not exist.
TEIID31135=Could not create foreign temporary table, since schema {0} is not physical.
ValidationVisitor.temp_fk=The foreign temporary table {0} cannot define foreign keys.

ValidationVisitor.invalid_json_value={0} is not a valid value for inclusion in JSON.  Please convert to a number, text, or boolean type first.
TEIID31144=Value is out of range for timestampdiff.
TEIID31136=Can not set session variable since the maximum of {0} values has been reached.
TEIID31137=No vdb resource exists with name "{0}"
TEIID31138=Cannot add batch to invalidated cache group "{0}".  Check prior logs to see if there was an error persisting a batch.
TEIID30498=Capabilities for {0} were not available.  The command could not be planned properly.

TEIID31139=Invalid column mask on role {0} for resource {1}.

TEIID31140=Invalid number of arguments for string_agg, expected only 2: {0}
TEIID31141=Could not determine the type for string_agg, expected either both arguments to be character or binary types: {0}

TEIID31142=Invalid row based security permission filter containing correlated subquries "{0}" for INSERT/UPDATE against resource {1}.

TEIID31143=Global table {1} load determinism {0} is less than vdb deterministic.
TEIID31145=Expected array or object type for array_get, but was {0}: {1}
TEIID31146=Translator {2} not found for vdb {0} {1} 
TEIID31154=For materialized view {0}, teiid_rel:MATVIEW_STATUS_TABLE property is required.
TEIID31147=The materialized view {0}.{1} materialization table is currently not in valid state. 
TEIID31148=Invalid virtual model {0} specified in conformed sources for {1}. 
TEIID31149=No columns are specified on key {1} for table {0}.

TEIID31151=After removing unauthorized columns from asterisk in select, no valid columns remain selected.
multi_source_update_not_allowed=Update of the multi-source column {0} is not allowed.
TEIID31152=More the one constraint with the name {0}.
TEIID31153=Did not complete the load of {0} as the initiating query is already finished.
TEIID31155=Typically materialization properties teiid_rel:MATVIEW_BEFORE_LOAD_SCRIPT, teiid_rel:MATVIEW_AFTER_LOAD_SCRIPT are required to create the MATERIALIZED_TABLE for {0}
TEIID31156=Unrelated order by items containing correlated references are not supported: {0}
TEIID31157=Executed an update with dynamic sql, but expecting a result set.  Please ensure that the dynamic sql is correct and/or use WITHOUT RETURN and no AS columns to indicate no result set is expected.
TEIID31158=Exceeded max recursion limit of {0} when evaluating the recursive common table {1}.  You can increase the recursion limit by setting the session variable teiid.maxRecursion to a higher integer.
TEIID31159=Invalid comment.  A comment cannot contain -- or end with -.
TEIID31160={0} format is not allowed.
TEIID31161=Can only produce KML for geometries with SRID = 4326

TEIID31162=Missing proj4 text for SRID = {0}.
TEIID31163=Failed to lookup proj4 text.
TEIID31164=Unsupported geometry type {0}.

TEIID31165=The virtual function {0} cannot have a non-input parameter {1}.
TEIID31166=The virtual function {0} must have a return parameter.
TEIID31167=The virtual function {0} must have a definition.

TEIID31168=Unsupported regex flag {0}.

SystemSource.regexp_replace_description=Replace substrings in the given string based upon regular expression matching.
SystemSource.regexp_replace_param1=Original string
SystemSource.regexp_replace_param2=The regular expression
SystemSource.regexp_replace_param3=The replacement string
SystemSource.regexp_replace_param4=Flags, such as g, i, or m
SystemSource.regexp_replace_result=The string with replacements

TEIID31169={0} is out of bounds.
TEIID31170=Parsing error with default expression on {0}.

ERR.015.008.0032=More than one column projected from scalar subquery: {0}

TEIID31171={0} is not a row value.
TEIID31172=Could not resolve expressions being compared to a common type excluding character conversions: {0}

TEIID31173=Inherent {1} against {2} has the following issues: {0}

TEIID31174=Result set or count exceeds the maximum integer value.

TEIID31175=Array type expected for {0} but was {1}.

TEIID31176=Could not convert source column {0} to the expected runtime type {1}
TEIID31177=Could not find status table for {0} {1}

TEIID31178=Could not obtain connection for schema {0}, but one is required for metadata load. 
TEIID31179=Duplicate variable {1} specified for insert/merge against table {0}.

TEIID31190={0} is not a valid version string.
TEIID31191={0} is not a valid vdb name as it appears to end with a version string.

TEIID31192=Materialized View {0} property {1} defined a Staging table {2}, that was not found
TEIID31193=Column {0} in Materialized View {2} is not present in Table {1}
TEIID31194=Column {0} in Table {1} and Column {2} in Materialized View {3} must have same type
TEIID31195=Materialized View {0} status table {1} Column {2} is defined as {3}, but should be type {4}
TEIID31196=Materialized View {0} status table {1} does not have expected columns {2}
TEIID31197=Materialized View {0} status table {1} does not exist
TEIID31198=Materialized View {0} property {1} defined a script {2}, but was invalid, {3}

TEIID31199=Updated failed, an unexpected update results was returned from the translator.
TEIID31200=Lower level transaction {0} not properly ended, rolling back.
TEIID31201=The text {0} cannot be added with the NO QUOTE option since it contains either a delimiter or a new line character.

TEIID31202=Detected that an already sorted set of values was not in the expected order (typically UTF-16 / UCS-2).  Please check the translator settings to ensure character columns used for joining are sorted as expected.

TEIID31203=Could not parse geometry text.
TEIID31205=Exceeded the maxium number of elements in an array of {0}
TEIID31206=ST_CurveToLine is not implemented in Teiid
TEIID31207=Expected a LineString for the polygon shell
TEIID31208=Expected a Point to get the ordinate value

TEIID31209=Exceeded the maximum estimated memory footprint of {0} for the array value. 
TEIID31210=The number of projected subuqery {0} columns do not match the number of row value columns {1} in {2}

TEIID31211=Must pushdown function {0} was not successfully pushed to the source.  The plan is invalid.
<<<<<<< HEAD

TEIID31212=There is already a trigger with the name {0} on {1}.
TEIID31213=A name is required for an after trigger.
ValidationVisitor.after_not_alterable=An after trigger cannot be altered by a runtime alter statement.
TEIID31214=Processing error running trigger {0} on table {1}.
=======
TEIID31212=Materialized View {0}, with the materialization target table {1} defined the column ''{2}'' with wrong data type. This must of type 'LONG' but it is defined as ''{3}''
TEIID31213=For Materialization Management of view {0}, define either\n\t1) MATVIEW_LOADNUMBER_COLUMN for automatic management of load of view table by Teiid\n\t2) MATVIEW_LOAD_SCRIPT to take complete control over loading of view\n\t3) Materialized Stage table for automated script (deprecated) using SWAP mechanism.\n
TEIID31214=MATVIEW_UPDATABLE property not defined on view {0}, without this property, incremental updates to the view can not be done.
TEIID31215=MATVIEW_LOADNUMBER_COLUMN property defined Materialized View {0}, however the materialization target table {1} does not have column ''{2}''
>>>>>>> 2f6a6256
<|MERGE_RESOLUTION|>--- conflicted
+++ resolved
@@ -1555,15 +1555,12 @@
 TEIID31210=The number of projected subuqery {0} columns do not match the number of row value columns {1} in {2}
 
 TEIID31211=Must pushdown function {0} was not successfully pushed to the source.  The plan is invalid.
-<<<<<<< HEAD
-
 TEIID31212=There is already a trigger with the name {0} on {1}.
 TEIID31213=A name is required for an after trigger.
 ValidationVisitor.after_not_alterable=An after trigger cannot be altered by a runtime alter statement.
 TEIID31214=Processing error running trigger {0} on table {1}.
-=======
-TEIID31212=Materialized View {0}, with the materialization target table {1} defined the column ''{2}'' with wrong data type. This must of type 'LONG' but it is defined as ''{3}''
-TEIID31213=For Materialization Management of view {0}, define either\n\t1) MATVIEW_LOADNUMBER_COLUMN for automatic management of load of view table by Teiid\n\t2) MATVIEW_LOAD_SCRIPT to take complete control over loading of view\n\t3) Materialized Stage table for automated script (deprecated) using SWAP mechanism.\n
-TEIID31214=MATVIEW_UPDATABLE property not defined on view {0}, without this property, incremental updates to the view can not be done.
-TEIID31215=MATVIEW_LOADNUMBER_COLUMN property defined Materialized View {0}, however the materialization target table {1} does not have column ''{2}''
->>>>>>> 2f6a6256
+
+TEIID31215=Materialized View {0}, with the materialization target table {1} defined the column ''{2}'' with wrong data type. This must of type 'LONG' but it is defined as ''{3}''
+TEIID31216=For Materialization Management of view {0}, define either\n\t1) MATVIEW_LOADNUMBER_COLUMN for automatic management of load of view table by Teiid\n\t2) MATVIEW_LOAD_SCRIPT to take complete control over loading of view\n\t3) Materialized Stage table for automated script (deprecated) using SWAP mechanism.\n
+TEIID31217=MATVIEW_UPDATABLE property not defined on view {0}, without this property, incremental updates to the view can not be done.
+TEIID31218=MATVIEW_LOADNUMBER_COLUMN property defined Materialized View {0}, however the materialization target table {1} does not have column ''{2}''